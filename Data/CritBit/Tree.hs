{-# LANGUAGE BangPatterns, RecordWildCards, ScopedTypeVariables #-}

-- |
-- Module      :  Data.CritBit.Tree
-- Copyright   :  (c) Bryan O'Sullivan 2013
-- License     :  BSD-style
-- Maintainer  :  bos@serpentine.com
-- Stability   :  experimental
-- Portability :  GHC
module Data.CritBit.Tree
    (
    -- * Operators
    -- , (!)
    -- , (\\)

    -- * Query
      null
    , size
    , member
    , notMember
    , lookup
    , findWithDefault
    , lookupGT
    -- , lookupGE

    -- * Construction
    , empty
    , singleton

    -- * Insertion
    , insert
    -- , insertWith
    -- , insertWithKey
    -- , insertLookupWithKey

    -- * Deletion
    , delete
    -- , adjust
    -- , adjustWithKey
    -- , update
    -- , updateWithKey
    -- , updateLookupWithKey
    -- , alter

    -- * Combination
    -- ** Union
    , union
    -- , unionWith
    -- , unionWithKey
    -- , unions
    -- , unionsWith
    , unionL
    , unionR

    -- ** Difference
    -- , difference
    -- , differenceWith
    -- , differenceWithKey

    -- ** Intersection
    -- , intersection
    -- , intersectionWith
    -- , intersectionWithKey

    -- * Traversal
    -- ** Map
    , map
    -- , mapWithKey
    -- , traverseWithKey
    -- , mapAccum
    -- , mapAccumWithKey
    -- , mapAccumRWithKey
    -- , mapKeys
    -- , mapKeysWith
    -- , mapKeysMonotonic

    -- * Folds
    , foldl
    , foldr
    , foldlWithKey
    , foldrWithKey

    -- ** Strict folds
    , foldl'
    , foldr'
    , foldlWithKey'
    , foldrWithKey'

    -- * Conversion
    , elems
    , keys
    , assocs
    -- , keysSet
    -- , fromSet

    -- ** Lists
    , toList
    , fromList
    -- , fromListWith
    -- , fromListWithKey

    -- ** Ordered lists
    , toAscList
    , toDescList
    -- , fromAscList
    -- , fromAscListWith
    -- , fromAscListWithKey
    -- , fromDistinctAscList

    -- * Filter
    -- , filter
    -- , filterWithKey
    -- , partition
    -- , partitionWithKey

    -- , mapMaybe
    -- , mapMaybeWithKey
    -- , mapEither
    -- , mapEitherWithKey

    -- , split
    -- , splitLookup

    -- * Submap
    -- , isSubmapOf
    -- , isSubmapOfBy
    -- , isProperSubmapOf
    -- , isProperSubmapOfBy

    -- -- * Min\/Max
    , findMin
    , findMax
    , deleteMin
    , deleteMax
    , deleteFindMin
    , deleteFindMax
    -- , updateMin
    -- , updateMax
    -- , updateMinWithKey
    -- , updateMaxWithKey
    -- , minView
    -- , maxView
    -- , minViewWithKey
    -- , maxViewWithKey
    ) where

import Data.CritBit.Core
import Data.CritBit.Types.Internal
import Prelude hiding (foldl, foldr, lookup, null, map)
import qualified Data.List as List

-- | /O(1)/. Is the map empty?
--
-- > null (empty)           == True
-- > null (singleton 1 'a') == False
null :: CritBit k v -> Bool
null (CritBit Empty) = True
null _               = False

-- | /O(1)/. The empty map.
--
-- > empty      == fromList []
-- > size empty == 0
empty :: CritBit k v
empty = CritBit { cbRoot = Empty }

-- | /O(log n)/. Is the key a member of the map?
--
-- > member "a" (fromList [("a",5), ("b",3)]) == True
-- > member "c" (fromList [("a",5), ("b",3)]) == False
--
-- See also 'notMember'.
member :: (CritBitKey k) => k -> CritBit k v -> Bool
member k m = lookupWith False (const True) k m
{-# INLINABLE member #-}

-- | /O(log n)/. Is the key not a member of the map?
--
-- > notMember "a" (fromList [("a",5), ("b",3)]) == False
-- > notMember "c" (fromList [("a",5), ("b",3)]) == True
--
-- See also 'member'.
notMember :: (CritBitKey k) => k -> CritBit k v -> Bool
notMember k m = lookupWith True (const False) k m
{-# INLINE notMember #-}

-- | /O(log n)/. Lookup the value at a key in the map.
--
-- The function will return the corresponding value as @('Just' value)@,
-- or 'Nothing' if the key isn't in the map.
--
-- An example of using @lookup@:
--
-- > {-# LANGUAGE OverloadedStrings #-}
-- > import Data.Text
-- > import Prelude hiding (lookup)
-- > import Data.CritBit.Map.Lazy
-- >
-- > employeeDept, deptCountry, countryCurrency :: CritBit Text Text
-- > employeeDept = fromList [("John","Sales"), ("Bob","IT")]
-- > deptCountry = fromList [("IT","USA"), ("Sales","France")]
-- > countryCurrency = fromList [("USA", "Dollar"), ("France", "Euro")]
-- >
-- > employeeCurrency :: Text -> Maybe Text
-- > employeeCurrency name = do
-- >   dept <- lookup name employeeDept
-- >   country <- lookup dept deptCountry
-- >   lookup country countryCurrency
-- >
-- > main = do
-- >   putStrLn $ "John's currency: " ++ (show (employeeCurrency "John"))
-- >   putStrLn $ "Pete's currency: " ++ (show (employeeCurrency "Pete"))
--
-- The output of this program:
--
-- >   John's currency: Just "Euro"
-- >   Pete's currency: Nothing
lookup :: (CritBitKey k) => k -> CritBit k v -> Maybe v
lookup k m = lookupWith Nothing Just k m
{-# INLINABLE lookup #-}

-- | /O(log n)/. Returns the value associated with the given key, or
-- the given default value if the key is not in the map.
--
-- > findWithDefault 1 "x" (fromList [("a",5), ("b",3)]) == 1
-- > findWithDefault 1 "a" (fromList [("a",5), ("b",3)]) == 5
findWithDefault :: (CritBitKey k) =>
                   v -- ^ Default value to return if lookup fails.
                -> k -> CritBit k v -> v
findWithDefault d k m = lookupWith d id k m
{-# INLINABLE findWithDefault #-}

-- | /O(log n)/. Find smallest key greater than the given one and
-- return the corresponding (key, value) pair.
--
-- > lookupGT "aa" (fromList [("a",3), ("b",5)]) == Just ("b",5)
-- > lookupGT "b"  (fromList [("a",3), ("b",5)]) == Nothing
lookupGT :: (CritBitKey k) => k -> CritBit k v -> Maybe (k, v)
lookupGT k (CritBit root) = go root
  where
    go i@(Internal left right _ _)
      | direction k i == 0 = go left
      | otherwise          = go right
    go (Leaf lk lv)        = rewalk root
      where
        finish (Leaf _ _) = case byteCompare k lk of
                              LT -> Just (lk, lv)
                              _ -> Nothing
        finish node
          | calcDirection nob c == 0 = Nothing
          | otherwise                = leftmost Nothing pair node
        rewalk i@(Internal left right byte otherBits)
          | byte > n                     = finish i
          | byte == n && otherBits > nob = finish i
          | direction k i == 0       = case rewalk left of
                                        Nothing -> leftmost Nothing pair right
                                        wat     -> wat
          | otherwise                    = rewalk right
        rewalk i                         = finish i
        (n, nob, c) = followPrefixes k lk
        pair a b = Just (a, b)
    go Empty = Nothing
{-# INLINABLE lookupGT #-}

byteCompare :: (CritBitKey k) => k -> k -> Ordering
byteCompare a b = go 0
  where
    go i = case ba `compare` getByte b i of
             EQ | ba /= 0   -> go (i + 1)
             wat            -> wat
      where ba = getByte a i
{-# INLINABLE byteCompare #-}

-- | /O(n*log n)/. Build a map from a list of key\/value pairs.  If
-- the list contains more than one value for the same key, the last
-- value for the key is retained.
--
-- > fromList [] == empty
-- > fromList [("a",5), ("b",3), ("a",2)] == fromList [("a",2), ("b",3)]
fromList :: (CritBitKey k) => [(k, v)] -> CritBit k v
fromList = List.foldl' (flip (uncurry insert)) empty
{-# INLINABLE fromList #-}

-- | /O(1)/. A map with a single element.
--
-- > singleton "a" 1        == fromList [("a", 1)]
singleton :: k -> v -> CritBit k v
singleton k v = CritBit (Leaf k v)
{-# INLINE singleton #-}

-- | /O(n)/. The number of elements in the map.
--
-- > size empty                                  == 0
-- > size (singleton "a" 1)                      == 1
-- > size (fromList [("a",1), ("c",2), ("b",3)]) == 3
size :: CritBit k v -> Int
size (CritBit root) = go root
  where
    go (Internal l r _ _) = go l + go r
    go (Leaf _ _) = 1
    go Empty      = 0

-- | /O(n)/. Fold the values in the map using the given
-- left-associative function, such that
-- @'foldl' f z == 'Prelude.foldl' f z . 'elems'@.
--
-- Examples:
--
-- > elems = reverse . foldl (flip (:)) []
--
-- > foldl (+) 0 (fromList [("a",5), ("bbb",3)]) == 8
foldl :: (a -> v -> a) -> a -> CritBit k v -> a
foldl f z m = foldlWithKeyWith (\_ b -> b) (\a _ v -> f a v) z m
{-# INLINABLE foldl #-}

-- | /O(n)/. A strict version of 'foldl'. Each application of the
-- function is evaluated before using the result in the next
-- application. This function is strict in the starting value.
foldl' :: (a -> v -> a) -> a -> CritBit k v -> a
foldl' f z m = foldlWithKeyWith seq (\a _ v -> f a v) z m
{-# INLINABLE foldl' #-}

-- | /O(n)/. Fold the keys and values in the map using the given
-- left-associative function, such that
-- @'foldlWithKey' f z == 'Prelude.foldl' (\\z' (kx, x) -> f z' kx x) z . 'toAscList'@.
--
-- Examples:
--
-- > keys = reverse . foldlWithKey (\ks k x -> k:ks) []
--
-- > let f result k a = result ++ "(" ++ show k ++ ":" ++ a ++ ")"
-- > foldlWithKey f "Map: " (fromList [("a",5), ("b",3)]) == "Map: (b:3)(a:5)"
foldlWithKey :: (a -> k -> v -> a) -> a -> CritBit k v -> a
foldlWithKey f z m = foldlWithKeyWith (\_ b -> b) f z m
{-# INLINABLE foldlWithKey #-}

-- | /O(n)/. A strict version of 'foldlWithKey'. Each application of
-- the function is evaluated before using the result in the next
-- application. This function is strict in the starting value.
foldlWithKey' :: (a -> k -> v -> a) -> a -> CritBit k v -> a
foldlWithKey' f z m = foldlWithKeyWith seq f z m
{-# INLINABLE foldlWithKey' #-}

foldlWithKeyWith :: (a -> a -> a) -> (a -> k -> v -> a) -> a -> CritBit k v -> a
foldlWithKeyWith maybeSeq f z0 (CritBit root) = go z0 root
  where
    go z (Internal left right _ _) = let z' = go z left
                                     in z' `maybeSeq` go z' right
    go z (Leaf k v)                = f z k v
    go z Empty                     = z
{-# INLINE foldlWithKeyWith #-}

-- | /O(n)/. Fold the values in the map using the given
-- right-associative function, such that
-- @'foldr' f z == 'Prelude.foldr' f z . 'elems'@.
--
-- Example:
--
-- > elems map = foldr (:) [] map
foldr :: (v -> a -> a) -> a -> CritBit k v -> a
foldr f z m = foldrWithKeyWith (\_ b -> b) (\_ v a -> f v a) z m
{-# INLINABLE foldr #-}

-- | /O(n)/. A strict version of 'foldr'. Each application of the
-- function is evaluated before using the result in the next
-- application. This function is strict in the starting value.
foldr' :: (v -> a -> a) -> a -> CritBit k v -> a
foldr' f z m = foldrWithKeyWith seq (\_ v a -> f v a) z m
{-# INLINABLE foldr' #-}

-- | /O(n)/. Fold the keys and values in the map using the given
-- right-associative function, such that
-- @'foldrWithKey' f z == 'Prelude.foldr' ('uncurry' f) z . 'toAscList'@.
--
-- Examples:
--
-- > keys map = foldrWithKey (\k x ks -> k:ks) [] map
--
-- > let f k a result = result ++ "(" ++ (show k) ++ ":" ++ a ++ ")"
-- > foldrWithKey f "Map: " (fromList [("a",5), ("b",3)]) == "Map: (a:5)(b:3)"
foldrWithKey :: (k -> v -> a -> a) -> a -> CritBit k v -> a
foldrWithKey f z m = foldrWithKeyWith (\_ b -> b) f z m
{-# INLINABLE foldrWithKey #-}

-- | /O(n)/. A strict version of 'foldrWithKey'. Each application of
-- the function is evaluated before using the result in the next
-- application. This function is strict in the starting value.
foldrWithKey' :: (k -> v -> a -> a) -> a -> CritBit k v -> a
foldrWithKey' f z m = foldrWithKeyWith seq f z m
{-# INLINABLE foldrWithKey' #-}

foldrWithKeyWith :: (a -> a -> a) -> (k -> v -> a -> a) -> a -> CritBit k v -> a
foldrWithKeyWith maybeSeq f z0 (CritBit root) = go root z0
  where
    go (Internal left right _ _) z = let z' = go right z
                                     in z' `maybeSeq` go left z'
    go (Leaf k v) z                = f k v z
    go Empty z                     = z
{-# INLINE foldrWithKeyWith #-}

-- | /O(n)/. Return all the elements of the map in ascending order of
-- their keys.
--
-- > elems (fromList [("b",5), ("a",3)]) == [3,5]
-- > elems empty == []
elems :: CritBit k v -> [v]
elems m = foldrWithKey f [] m
  where f _ v vs = v : vs

-- | /O(n)/. An alias for 'toAscList'. Return all key/value pairs in the map in
-- ascending order.
--
-- > assocs (fromList [(5,"a"), (3,"b")]) == [(3,"b"), (5,"a")]
-- > assocs empty == []
assocs :: CritBit k v -> [(k,v)]
assocs m = toAscList m

-- | /O(n)/. Return all keys of the map in ascending order.
--
-- > keys (fromList [("b",5), ("a",3)]) == ["a","b"]
-- > keys empty == []
keys :: CritBit k v -> [k]
keys m = foldrWithKey f [] m
  where f k _ ks = k : ks

unionL :: (CritBitKey k) => CritBit k v -> CritBit k v -> CritBit k v
unionL a b = foldlWithKey' (\m k v -> insert k v m) b a
{-# INLINABLE unionL #-}

unionR :: (CritBitKey k) => CritBit k v -> CritBit k v -> CritBit k v
unionR a b = foldlWithKey' (\m k v -> insert k v m) a b
{-# INLINABLE unionR #-}

union :: (CritBitKey k) => CritBit k v -> CritBit k v -> CritBit k v
union a b = unionL a b
{-# INLINE union #-}

-- | /O(n)/. Apply a function to all values.
--
-- > map show (fromList [("b",5), ("a",3)]) == fromList [("b","5"), ("a","3")]
map :: (CritBitKey k) => (v -> w) -> CritBit k v -> CritBit k w
map = fmap

<<<<<<< HEAD
-- | /O(n)/. Convert the map to a list of key/value pairs where the keys are in
-- ascending order.
--
-- > toAscList (fromList [(5,"a"), (3,"b")]) == [(3,"b"), (5,"a")]
toAscList :: CritBit k v -> [(k,v)]
toAscList m = foldrWithKey f [] m
  where f k v vs = (k,v) : vs

-- | /O(n)/. Convert the map to a list of key/value pairs where the keys are in
-- descending order.
--
-- > toDescList (fromList [(5,"a"), (3,"b")]) == [(5,"a"), (3,"b")]
toDescList :: CritBit k v -> [(k,v)]
toDescList m = foldlWithKey f [] m
  where f vs k v = (k,v):vs
=======
-- | /O(log n)/. The minimal key of the map. Calls 'error' if the map
-- is empty.
--
-- > findMin (fromList [("b",3), ("a",5)]) == ("a",5)
-- > findMin empty                       Error: empty map has no minimal element
findMin :: CritBit k v -> (k,v)
findMin (CritBit root) = leftmost emptyMap (,) root
  where
    emptyMap = error "CritBit.findMin: empty map has no minimal element"
{-# INLINABLE findMin #-}

-- | /O(log n)/. The maximal key of the map. Calls 'error' if the map
-- is empty.
--
-- > findMax (fromList [("b",3), ("a",5)]) == ("b",3)
-- > findMax empty                       Error: empty map has no minimal element
findMax :: CritBit k v -> (k,v)
findMax (CritBit root) = rightmost emptyMap (,) root
  where
    emptyMap = error "CritBit.findMax: empty map has no maximal element"
{-# INLINABLE findMax #-}

-- | /O(log n)/. Delete the minimal key. Returns an empty map if the
-- map is empty.
--
-- > deleteMin (fromList [("a",5), ("b",3), ("c",7)]) == fromList [("b",3), ("c",7)]
-- > deleteMin empty == empty
deleteMin :: CritBit k v -> CritBit k v
deleteMin (CritBit root) = CritBit $ go root
  where
    go i@(Internal left _ _ _) = i { ileft = go left }
    go (Leaf _ _) = Empty
    go _  = root
{-# INLINABLE deleteMin #-}

-- | /O(log n)/. Delete the maximal key. Returns an empty map if the
-- map is empty.
--
-- > deleteMin (fromList [("a",5), ("b",3), ("c",7)]) == fromList [("a",5), ("b","3")]
-- > deleteMin empty == empty
deleteMax :: CritBit k v -> CritBit k v
deleteMax (CritBit root) = CritBit $ go root
  where
    go i@(Internal _ right _ _) = i { iright = go right }
    go (Leaf _ _) = Empty
    go _ = root
{-# INLINABLE deleteMax #-}

-- | /O(log n)/. Delete and find the minimal element.
--
-- > deleteFindMin (fromList [("a",5), ("b",3), ("c",10)]) == (("a",5), fromList[("b",3), ("c",10)])
-- > deleteFindMin     Error: can not return the minimal element of an empty map
deleteFindMin :: CritBit k v -> ((k, v), CritBit k v)
deleteFindMin (CritBit root)   = let (km, r) = go root in (km, CritBit r)
  where
    go i@(Internal left _ _ _) = (kmin, i { ileft = left' })
        where (kmin, left')    = go left
    go (Leaf k v)              = ((k, v), Empty)
    go _ = error $ "CritBit.deleteFindMin: can not return the minimal \
                   \element of an empty map"
{-# INLINABLE deleteFindMin #-}

-- | /O(log n)/. Delete and find the maximal element.
--
-- > deleteFindMax (fromList [("a",5), ("b",3), ("c",10)]) == (("c",10), fromList[("a",5), ("b",3)])
-- > deleteFindMax     Error: can not return the maximal element of an empty map
deleteFindMax :: CritBit k v -> ((k, v), CritBit k v)
deleteFindMax (CritBit root) = let (km, r) = go root in (km, CritBit r)
  where
    go i@(Internal _ right _ _) = (kmin, i { iright = right' })
      where (kmin, right') = go right
    go (Leaf k v) = ((k, v), Empty)
    go _ = error "CritBit.deleteFindMin: can not return the maximal element \
                 \of an empty map"
{-# INLINABLE deleteFindMax #-}
>>>>>>> 30d8bb02
<|MERGE_RESOLUTION|>--- conflicted
+++ resolved
@@ -441,7 +441,6 @@
 map :: (CritBitKey k) => (v -> w) -> CritBit k v -> CritBit k w
 map = fmap
 
-<<<<<<< HEAD
 -- | /O(n)/. Convert the map to a list of key/value pairs where the keys are in
 -- ascending order.
 --
@@ -457,7 +456,7 @@
 toDescList :: CritBit k v -> [(k,v)]
 toDescList m = foldlWithKey f [] m
   where f vs k v = (k,v):vs
-=======
+  
 -- | /O(log n)/. The minimal key of the map. Calls 'error' if the map
 -- is empty.
 --
@@ -472,7 +471,6 @@
 -- | /O(log n)/. The maximal key of the map. Calls 'error' if the map
 -- is empty.
 --
--- > findMax (fromList [("b",3), ("a",5)]) == ("b",3)
 -- > findMax empty                       Error: empty map has no minimal element
 findMax :: CritBit k v -> (k,v)
 findMax (CritBit root) = rightmost emptyMap (,) root
@@ -532,5 +530,4 @@
     go (Leaf k v) = ((k, v), Empty)
     go _ = error "CritBit.deleteFindMin: can not return the maximal element \
                  \of an empty map"
-{-# INLINABLE deleteFindMax #-}
->>>>>>> 30d8bb02
+{-# INLINABLE deleteFindMax #-}