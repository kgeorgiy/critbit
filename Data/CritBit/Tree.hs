{-# LANGUAGE BangPatterns, RecordWildCards, ScopedTypeVariables #-}

-- |
-- Module      :  Data.CritBit.Tree
-- Copyright   :  (c) Bryan O'Sullivan 2013
-- License     :  BSD-style
-- Maintainer  :  bos@serpentine.com
-- Stability   :  experimental
-- Portability :  GHC
module Data.CritBit.Tree
    (
    -- * Operators
    -- , (!)
    -- , (\\)

    -- * Query
      null
    , size
    , member
    , notMember
    , lookup
    , findWithDefault
    , lookupGT
    -- , lookupGE

    -- * Construction
    , empty
    , singleton

    -- * Insertion
    , insert
    , insertWith
    , insertWithKey
    -- , insertLookupWithKey

    -- * Deletion
    , delete
    -- , adjust
    -- , adjustWithKey
    -- , update
    , updateWithKey
    -- , updateLookupWithKey
    -- , alter

    -- * Combination
    -- ** Union
    , union
    -- , unionWith
    -- , unionWithKey
    -- , unions
    -- , unionsWith
    , unionL
    , unionR

    -- ** Difference
    -- , difference
    -- , differenceWith
    -- , differenceWithKey

    -- ** Intersection
    -- , intersection
    -- , intersectionWith
    -- , intersectionWithKey

    -- * Traversal
    -- ** Map
    , map
<<<<<<< HEAD
    , mapWithKey
    , traverseWithKey
    , mapAccum
    , mapAccumWithKey
    , mapAccumRWithKey
    -- , mapKeys
=======
    -- , mapWithKey
    -- , traverseWithKey
    -- , mapAccum
    -- , mapAccumWithKey
    -- , mapAccumRWithKey
    , mapKeys
>>>>>>> 68495e35
    -- , mapKeysWith
    -- , mapKeysMonotonic

    -- * Folds
    , foldl
    , foldr
    , foldlWithKey
    , foldrWithKey

    -- ** Strict folds
    , foldl'
    , foldr'
    , foldlWithKey'
    , foldrWithKey'

    -- * Conversion
    , elems
    , keys
    , assocs
    -- , keysSet
    -- , fromSet

    -- ** Lists
    , toList
    , fromList
    -- , fromListWith
    -- , fromListWithKey

    -- ** Ordered lists
    , toAscList
    , toDescList
    -- , fromAscList
    -- , fromAscListWith
    -- , fromAscListWithKey
    -- , fromDistinctAscList

    -- * Filter
    , filter
    , filterWithKey
    -- , partition
    -- , partitionWithKey

    -- , mapMaybe
    -- , mapMaybeWithKey
    -- , mapEither
    -- , mapEitherWithKey

    -- , split
    -- , splitLookup

    -- * Submap
    -- , isSubmapOf
    -- , isSubmapOfBy
    -- , isProperSubmapOf
    -- , isProperSubmapOfBy

    -- -- * Min\/Max
    , findMin
    , findMax
    , deleteMin
    , deleteMax
    , deleteFindMin
    , deleteFindMax
    , updateMin
    , updateMax
    , updateMinWithKey
    , updateMaxWithKey
    , minView
    , maxView
    , minViewWithKey
    , maxViewWithKey
    ) where

import Control.Applicative (Applicative(..), (<$>), (*>), (<|>), pure, liftA2)
import Control.Arrow (second)
import Control.Monad (guard)
import Data.CritBit.Core
import Data.CritBit.Types.Internal
import Data.Maybe (fromMaybe)
import Prelude hiding (foldl, foldr, lookup, null, map, filter)
import qualified Data.List as List

-- | /O(1)/. Is the map empty?
--
-- > null (empty)           == True
-- > null (singleton 1 'a') == False
null :: CritBit k v -> Bool
null (CritBit Empty) = True
null _               = False

-- | /O(1)/. The empty map.
--
-- > empty      == fromList []
-- > size empty == 0
empty :: CritBit k v
empty = CritBit { cbRoot = Empty }

-- | /O(log n)/. Is the key a member of the map?
--
-- > member "a" (fromList [("a",5), ("b",3)]) == True
-- > member "c" (fromList [("a",5), ("b",3)]) == False
--
-- See also 'notMember'.
member :: (CritBitKey k) => k -> CritBit k v -> Bool
member k m = lookupWith False (const True) k m
{-# INLINABLE member #-}

-- | /O(log n)/. Is the key not a member of the map?
--
-- > notMember "a" (fromList [("a",5), ("b",3)]) == False
-- > notMember "c" (fromList [("a",5), ("b",3)]) == True
--
-- See also 'member'.
notMember :: (CritBitKey k) => k -> CritBit k v -> Bool
notMember k m = lookupWith True (const False) k m
{-# INLINE notMember #-}

-- | /O(log n)/. Lookup the value at a key in the map.
--
-- The function will return the corresponding value as @('Just' value)@,
-- or 'Nothing' if the key isn't in the map.
--
-- An example of using @lookup@:
--
-- > {-# LANGUAGE OverloadedStrings #-}
-- > import Data.Text
-- > import Prelude hiding (lookup)
-- > import Data.CritBit.Map.Lazy
-- >
-- > employeeDept, deptCountry, countryCurrency :: CritBit Text Text
-- > employeeDept = fromList [("John","Sales"), ("Bob","IT")]
-- > deptCountry = fromList [("IT","USA"), ("Sales","France")]
-- > countryCurrency = fromList [("USA", "Dollar"), ("France", "Euro")]
-- >
-- > employeeCurrency :: Text -> Maybe Text
-- > employeeCurrency name = do
-- >   dept <- lookup name employeeDept
-- >   country <- lookup dept deptCountry
-- >   lookup country countryCurrency
-- >
-- > main = do
-- >   putStrLn $ "John's currency: " ++ show (employeeCurrency "John")
-- >   putStrLn $ "Pete's currency: " ++ show (employeeCurrency "Pete")
--
-- The output of this program:
--
-- >   John's currency: Just "Euro"
-- >   Pete's currency: Nothing
lookup :: (CritBitKey k) => k -> CritBit k v -> Maybe v
lookup k m = lookupWith Nothing Just k m
{-# INLINABLE lookup #-}

-- | /O(log n)/. Delete a key and its value from the map. When the key
-- is not a member of the map, the original map is returned.
--
-- > delete "a" (fromList [("a",5), ("b",3)]) == singleton "b" 3
-- > delete "c" (fromList [("a",5), ("b",3)]) == fromList [("a",5), ("b",3)]
-- > delete "a" empty                         == empty
delete :: (CritBitKey k) => k -> CritBit k v -> CritBit k v
delete = updateWithKey (\_k _v -> Nothing)
{-# INLINABLE delete #-}

-- | /O(log n)/. Returns the value associated with the given key, or
-- the given default value if the key is not in the map.
--
-- > findWithDefault 1 "x" (fromList [("a",5), ("b",3)]) == 1
-- > findWithDefault 1 "a" (fromList [("a",5), ("b",3)]) == 5
findWithDefault :: (CritBitKey k) =>
                   v -- ^ Default value to return if lookup fails.
                -> k -> CritBit k v -> v
findWithDefault d k m = lookupWith d id k m
{-# INLINABLE findWithDefault #-}

-- | /O(log n)/. Find smallest key greater than the given one and
-- return the corresponding (key, value) pair.
--
-- > lookupGT "aa" (fromList [("a",3), ("b",5)]) == Just ("b",5)
-- > lookupGT "b"  (fromList [("a",3), ("b",5)]) == Nothing
lookupGT :: (CritBitKey k) => k -> CritBit k v -> Maybe (k, v)
lookupGT k (CritBit root) = go root
  where
    go i@(Internal left right _ _)
      | direction k i == 0 = go left
      | otherwise          = go right
    go (Leaf lk lv)        = rewalk root
      where
        finish (Leaf _ _) = case byteCompare k lk of
                              LT -> Just (lk, lv)
                              _ -> Nothing
        finish node
          | calcDirection nob c == 0 = Nothing
          | otherwise                = leftmost Nothing pair node
        rewalk i@(Internal left right byte otherBits)
          | byte > n                     = finish i
          | byte == n && otherBits > nob = finish i
          | direction k i == 0       = case rewalk left of
                                        Nothing -> leftmost Nothing pair right
                                        wat     -> wat
          | otherwise                    = rewalk right
        rewalk i                         = finish i
        (n, nob, c) = followPrefixes k lk
        pair a b = Just (a, b)
    go Empty = Nothing
{-# INLINABLE lookupGT #-}

byteCompare :: (CritBitKey k) => k -> k -> Ordering
byteCompare a b = go 0
  where
    go i = case ba `compare` getByte b i of
             EQ | ba /= 0   -> go (i + 1)
             wat            -> wat
      where ba = getByte a i
{-# INLINABLE byteCompare #-}

-- | /O(n*log n)/. Build a map from a list of key\/value pairs.  If
-- the list contains more than one value for the same key, the last
-- value for the key is retained.
--
-- > fromList [] == empty
-- > fromList [("a",5), ("b",3), ("a",2)] == fromList [("a",2), ("b",3)]
fromList :: (CritBitKey k) => [(k, v)] -> CritBit k v
fromList = List.foldl' (flip (uncurry insert)) empty
{-# INLINABLE fromList #-}

-- | /O(1)/. A map with a single element.
--
-- > singleton "a" 1        == fromList [("a",1)]
singleton :: k -> v -> CritBit k v
singleton k v = CritBit (Leaf k v)
{-# INLINE singleton #-}

-- | /O(n)/. The number of elements in the map.
--
-- > size empty                                  == 0
-- > size (singleton "a" 1)                      == 1
-- > size (fromList [("a",1), ("c",2), ("b",3)]) == 3
size :: CritBit k v -> Int
size (CritBit root) = go root
  where
    go (Internal l r _ _) = go l + go r
    go (Leaf _ _) = 1
    go Empty      = 0

-- | /O(n)/. Fold the values in the map using the given
-- left-associative function, such that
-- @'foldl' f z == 'Prelude.foldl' f z . 'elems'@.
--
-- Examples:
--
-- > elems = reverse . foldl (flip (:)) []
--
-- > foldl (+) 0 (fromList [("a",5), ("bbb",3)]) == 8
foldl :: (a -> v -> a) -> a -> CritBit k v -> a
foldl f z m = foldlWithKeyWith (\_ b -> b) (\a _ v -> f a v) z m
{-# INLINABLE foldl #-}

-- | /O(n)/. A strict version of 'foldl'. Each application of the
-- function is evaluated before using the result in the next
-- application. This function is strict in the starting value.
foldl' :: (a -> v -> a) -> a -> CritBit k v -> a
foldl' f z m = foldlWithKeyWith seq (\a _ v -> f a v) z m
{-# INLINABLE foldl' #-}

-- | /O(n)/. Fold the keys and values in the map using the given
-- left-associative function, such that
-- @'foldlWithKey' f z == 'Prelude.foldl' (\\z' (kx, x) -> f z' kx x) z . 'toAscList'@.
--
-- Examples:
--
-- > keys = reverse . foldlWithKey (\ks k x -> k:ks) []
--
-- > let f result k a = result ++ "(" ++ show k ++ ":" ++ a ++ ")"
-- > foldlWithKey f "Map: " (fromList [("a",5), ("b",3)]) == "Map: (b:3)(a:5)"
foldlWithKey :: (a -> k -> v -> a) -> a -> CritBit k v -> a
foldlWithKey f z m = foldlWithKeyWith (\_ b -> b) f z m
{-# INLINABLE foldlWithKey #-}

-- | /O(n)/. A strict version of 'foldlWithKey'. Each application of
-- the function is evaluated before using the result in the next
-- application. This function is strict in the starting value.
foldlWithKey' :: (a -> k -> v -> a) -> a -> CritBit k v -> a
foldlWithKey' f z m = foldlWithKeyWith seq f z m
{-# INLINABLE foldlWithKey' #-}

foldlWithKeyWith :: (a -> a -> a) -> (a -> k -> v -> a) -> a -> CritBit k v -> a
foldlWithKeyWith maybeSeq f z0 (CritBit root) = go z0 root
  where
    go z (Internal left right _ _) = let z' = go z left
                                     in z' `maybeSeq` go z' right
    go z (Leaf k v)                = f z k v
    go z Empty                     = z
{-# INLINE foldlWithKeyWith #-}

-- | /O(n)/. Fold the values in the map using the given
-- right-associative function, such that
-- @'foldr' f z == 'Prelude.foldr' f z . 'elems'@.
--
-- Example:
--
-- > elems map = foldr (:) [] map
foldr :: (v -> a -> a) -> a -> CritBit k v -> a
foldr f z m = foldrWithKeyWith (\_ b -> b) (\_ v a -> f v a) z m
{-# INLINABLE foldr #-}

-- | /O(n)/. A strict version of 'foldr'. Each application of the
-- function is evaluated before using the result in the next
-- application. This function is strict in the starting value.
foldr' :: (v -> a -> a) -> a -> CritBit k v -> a
foldr' f z m = foldrWithKeyWith seq (\_ v a -> f v a) z m
{-# INLINABLE foldr' #-}

-- | /O(n)/. Fold the keys and values in the map using the given
-- right-associative function, such that
-- @'foldrWithKey' f z == 'Prelude.foldr' ('uncurry' f) z . 'toAscList'@.
--
-- Examples:
--
-- > keys map = foldrWithKey (\k x ks -> k:ks) [] map
--
-- > let f k a result = result ++ "(" ++ show k ++ ":" ++ a ++ ")"
-- > foldrWithKey f "Map: " (fromList [("a",5), ("b",3)]) == "Map: (a:5)(b:3)"
foldrWithKey :: (k -> v -> a -> a) -> a -> CritBit k v -> a
foldrWithKey f z m = foldrWithKeyWith (\_ b -> b) f z m
{-# INLINABLE foldrWithKey #-}

-- | /O(n)/. A strict version of 'foldrWithKey'. Each application of
-- the function is evaluated before using the result in the next
-- application. This function is strict in the starting value.
foldrWithKey' :: (k -> v -> a -> a) -> a -> CritBit k v -> a
foldrWithKey' f z m = foldrWithKeyWith seq f z m
{-# INLINABLE foldrWithKey' #-}

foldrWithKeyWith :: (a -> a -> a) -> (k -> v -> a -> a) -> a -> CritBit k v -> a
foldrWithKeyWith maybeSeq f z0 (CritBit root) = go root z0
  where
    go (Internal left right _ _) z = let z' = go right z
                                     in z' `maybeSeq` go left z'
    go (Leaf k v) z                = f k v z
    go Empty z                     = z
{-# INLINE foldrWithKeyWith #-}

-- | /O(n)/. Return all the elements of the map in ascending order of
-- their keys.
--
-- > elems (fromList [("b",5), ("a",3)]) == [3,5]
-- > elems empty == []
elems :: CritBit k v -> [v]
elems m = foldrWithKey f [] m
  where f _ v vs = v : vs

-- | /O(n)/. An alias for 'toAscList'. Return all key/value pairs in the map in
-- ascending order.
--
-- > assocs (fromList [(5,"a"), (3,"b")]) == [(3,"b"), (5,"a")]
-- > assocs empty == []
assocs :: CritBit k v -> [(k,v)]
assocs m = toAscList m

-- | /O(n)/. Return all keys of the map in ascending order.
--
-- > keys (fromList [("b",5), ("a",3)]) == ["a","b"]
-- > keys empty == []
keys :: CritBit k v -> [k]
keys m = foldrWithKey f [] m
  where f k _ ks = k : ks

unionL :: (CritBitKey k) => CritBit k v -> CritBit k v -> CritBit k v
unionL a b = foldlWithKey' (\m k v -> insert k v m) b a
{-# INLINABLE unionL #-}

unionR :: (CritBitKey k) => CritBit k v -> CritBit k v -> CritBit k v
unionR a b = foldlWithKey' (\m k v -> insert k v m) a b
{-# INLINABLE unionR #-}

union :: (CritBitKey k) => CritBit k v -> CritBit k v -> CritBit k v
union a b = unionL a b
{-# INLINE union #-}

-- | /O(n)/. Apply a function to all values.
--
-- > map show (fromList [("b",5), ("a",3)]) == fromList [("b","5"), ("a","3")]
map :: (CritBitKey k) => (v -> w) -> CritBit k v -> CritBit k w
map = fmap

-- | /O(n*log n)/.
-- @mapKeys f@ applies the function @f@ to the keys of the map.
--
-- If @f@ maps multiple keys to the same new key, the new key is
-- associated with the value of the greatest of the original keys.
--
-- > let f = fromString . (++ "1") . show
-- > mapKeys f (fromList [("a", 5), ("b", 3)])            == fromList ([("a1", 5), ("b1", 3)])
-- > mapKeys (\ _ -> "a") (fromList [("a", 5), ("b", 3)]) == singleton "a" 3
mapKeys :: (CritBitKey k1, CritBitKey k2) =>
           (k1 -> k2) -> CritBit k1 v -> CritBit k2 v
mapKeys f = foldrWithKey g empty
  where g k x m = insertWithKey (\_ _ x0 -> x0) (f k) x m

-- | /O(n)/. Convert the map to a list of key/value pairs where the keys are in
-- ascending order.
--
-- > toAscList (fromList [(5,"a"), (3,"b")]) == [(3,"b"), (5,"a")]
toAscList :: CritBit k v -> [(k,v)]
toAscList m = foldrWithKey f [] m
  where f k v vs = (k,v) : vs

-- | /O(n)/. Convert the map to a list of key/value pairs where the keys are in
-- descending order.
--
-- > toDescList (fromList [(5,"a"), (3,"b")]) == [(5,"a"), (3,"b")]
toDescList :: CritBit k v -> [(k,v)]
toDescList m = foldlWithKey f [] m
  where f vs k v = (k,v):vs

-- | /O(n)/. Filter all values that satisfy the predicate.
--
-- > filter (> "a") (fromList [("5","a"), ("3","b")]) == fromList [("3","b")]
-- > filter (> "x") (fromList [("5","a"), ("3","b")]) == empty
-- > filter (< "a") (fromList [("5","a"), ("3","b")]) == empty
filter :: (v -> Bool) -> CritBit k v -> CritBit k v
filter p = filterWithKey (\_ -> p)

-- | /O(n)/. Filter all keys\/values that satisfy the predicate.
--
-- > filterWithKey (\k _ -> k > "4") (fromList [("5","a"), ("3","b")]) == fromList[("5","a")]
filterWithKey :: (k -> v -> Bool) -> CritBit k v -> CritBit k v
filterWithKey p (CritBit root)    = CritBit $ fromMaybe Empty (go root)
  where go i@(Internal l r _ _)   = liftA2 modInternal ml mr <|> (ml <|> mr)
          where modInternal nl nr = i { ileft = nl, iright = nr }
                ml = go l
                mr = go r
        go l@(Leaf k v)           = guard (p k v) *> pure l
        go Empty                  = Nothing
{-# INLINABLE filterWithKey #-}

-- | /O(log n)/. The minimal key of the map. Calls 'error' if the map
-- is empty.
--
-- > findMin (fromList [("b",3), ("a",5)]) == ("a",5)
-- > findMin empty                       Error: empty map has no minimal element
findMin :: CritBit k v -> (k,v)
findMin (CritBit root) = leftmost emptyMap (,) root
  where
    emptyMap = error "CritBit.findMin: empty map has no minimal element"
{-# INLINABLE findMin #-}

-- | /O(log n)/. The maximal key of the map. Calls 'error' if the map
-- is empty.
--
-- > findMax empty                       Error: empty map has no minimal element
findMax :: CritBit k v -> (k,v)
findMax (CritBit root) = rightmost emptyMap (,) root
  where
    emptyMap = error "CritBit.findMax: empty map has no maximal element"
{-# INLINABLE findMax #-}

-- | /O(log n)/. Delete the minimal key. Returns an empty map if the
-- map is empty.
--
-- > deleteMin (fromList [("a",5), ("b",3), ("c",7)]) == fromList [("b",3), ("c",7)]
-- > deleteMin empty == empty
deleteMin :: CritBit k v -> CritBit k v
deleteMin m = updateExtremity goLeft (const (const Nothing)) m
{-# INLINABLE deleteMin #-}

-- | /O(log n)/. Delete the maximal key. Returns an empty map if the
-- map is empty.
--
-- > deleteMin (fromList [("a",5), ("b",3), ("c",7)]) == fromList [("a",5), ("b","3")]
-- > deleteMin empty == empty
deleteMax :: CritBit k v -> CritBit k v
deleteMax m = updateExtremity goRight (const (const Nothing)) m
{-# INLINABLE deleteMax #-}

-- | /O(log n)/. Delete and find the minimal element.
--
-- > deleteFindMin (fromList [("a",5), ("b",3), ("c",10)]) == (("a",5), fromList[("b",3), ("c",10)])
-- > deleteFindMin     Error: can not return the minimal element of an empty map
deleteFindMin :: CritBit k v -> ((k, v), CritBit k v)
deleteFindMin (CritBit root)   = let (km, r) = go root in (km, CritBit r)
  where
    go (Internal (Leaf k v) r _ _) = ((k, v), r)
    go i@(Internal left _ _ _)     = (kmin, i { ileft = newLeft })
        where (kmin, newLeft)      = go left
    go (Leaf k v)                  = ((k, v), Empty)
    go _ = error $ "CritBit.deleteFindMin: can not return the minimal element \
                   \of an empty map"
{-# INLINABLE deleteFindMin #-}

-- | /O(log n)/. Delete and find the maximal element.
--
-- > deleteFindMax (fromList [("a",5), ("b",3), ("c",10)]) == (("c",10), fromList[("a",5), ("b",3)])
-- > deleteFindMax     Error: can not return the maximal element of an empty map
deleteFindMax :: CritBit k v -> ((k, v), CritBit k v)
deleteFindMax (CritBit root) = let (km, r) = go root in (km, CritBit r)
  where
    go (Internal l (Leaf k v) _ _) = ((k, v), l)
    go i@(Internal _ right _ _)    = (kmin, i { iright = newRight })
      where (kmin, newRight)       = go right
    go (Leaf k v)                  = ((k, v), Empty)
    go _ = error "CritBit.deleteFindMax: can not return the maximal element \
                  \of an empty map"
{-# INLINABLE deleteFindMax #-}

-- | /O(log n)/. Retrieves the value associated with minimal key of the
-- map, and the map stripped of that element, or 'Nothing' if passed an
-- empty map.
--
-- > minView (fromList [("a",5), ("b",3)]) == Just (5, fromList [("b",3)])
-- > minView empty == Nothing
minView :: CritBit k v -> Maybe (v, CritBit k v)
minView (CritBit Empty) = Nothing
minView m = Just $ first snd $ deleteFindMin m
{-# INLINABLE minView #-}

-- | /O(log n)/. Retrieves the value associated with maximal key of the
-- map, and the map stripped of that element, or 'Nothing' if passed an
--
-- > maxView (fromList [("a",5), ("b",3)]) == Just (3, fromList [("a",5)])
-- > maxView empty == Nothing
maxView :: CritBit k v -> Maybe (v, CritBit k v)
maxView (CritBit Empty) = Nothing
maxView m = Just $ first snd $ deleteFindMax m
{-# INLINABLE maxView #-}

-- | /O(log n)/. Retrieves the minimal (key,value) pair of the map, and
-- the map stripped of that element, or 'Nothing' if passed an empty map.
--
-- > minViewWithKey (fromList [("a",5), ("b",3)]) == Just (("a",5), fromList [("b",3)])
-- > minViewWithKey empty == Nothing
minViewWithKey :: CritBit k v -> Maybe ((k, v), CritBit k v)
minViewWithKey (CritBit Empty) = Nothing
minViewWithKey m = Just $ deleteFindMin m
{-# INLINABLE minViewWithKey #-}

-- | /O(log n)/. Retrieves the maximal (key,value) pair of the map, and
-- the map stripped of that element, or 'Nothing' if passed an empty map.
--
-- > maxViewWithKey (fromList [("a",5), ("b",3)]) == Just (("b",3), fromList [("a",5)])
-- > maxViewWithKey empty == Nothing
maxViewWithKey :: CritBit k v -> Maybe ((k,v), CritBit k v)
maxViewWithKey (CritBit Empty) = Nothing
maxViewWithKey m = Just $ deleteFindMax m
{-# INLINABLE maxViewWithKey #-}

first :: (a -> b) -> (a,c) -> (b,c)
first f (x,y) = (f x, y)
{-# INLINE first #-}

-- | /O(log n)/. Update the value at the minimal key.
--
-- > updateMin (\ a -> Just (a + 7)) (fromList [("a",5), ("b",3)]) == fromList [("a",12), ("b",3)]
-- > updateMin (\ _ -> Nothing)      (fromList [("a",5), ("b",3)]) == fromList [("b",3)]
updateMin :: (v -> Maybe v) -> CritBit k v -> CritBit k v
updateMin f m = updateExtremity goLeft (const f) m
{-# INLINABLE updateMin #-}

-- | /O(log n)/. Update the value at the maximal key.
--
-- > updateMax (\ a -> Just (a + 7)) (fromList [("a",5), ("b",3)]) == fromList [("a",5), ("b",10)]
-- > updateMax (\ _ -> Nothing)      (fromList [("a",5), ("b",3)]) == fromList [("a",5)]
updateMax :: (v -> Maybe v) -> CritBit k v -> CritBit k v
updateMax f m = updateExtremity goRight (const f) m
{-# INLINABLE updateMax #-}

-- | /O(log n)/. Update the value at the minimal key.
--
-- > updateMinWithKey (\ k a -> Just (length k + a)) (fromList [("a",5), ("b",3)]) == fromList [("a",6), ("b",3)]
-- > updateMinWithKey (\ _ _ -> Nothing)             (fromList [("a",5), ("b",3)]) == fromList [("b",3)]
updateMinWithKey :: (k -> v -> Maybe v) -> CritBit k v -> CritBit k v
updateMinWithKey f m = updateExtremity goLeft f m
{-# INLINABLE updateMinWithKey #-}

-- | /O(log n)/. Update the value at the maximal key.
--
-- > updateMaxWithKey (\ k a -> Just (length k + a)) (fromList [("a",5), ("b",3)]) == fromList [("a",5), ("b",4)]
-- > updateMaxWithKey (\ _ _ -> Nothing)             (fromList [("a",5), ("b",3)]) == fromList [("a",5)]
updateMaxWithKey :: (k -> v -> Maybe v) -> CritBit k v -> CritBit k v
updateMaxWithKey f m = updateExtremity goRight f m
{-# INLINABLE updateMaxWithKey #-}

updateExtremity :: ((Node k v -> Node k v) -> Node k v -> Node k v)
                -> (k -> v -> Maybe v)
                -> CritBit k v
                -> CritBit k v
updateExtremity dir maybeUpdate (CritBit root) = CritBit $ go root
  where
    go i@(Internal {}) = dir go i
    go (Leaf k v0)     = maybe Empty (Leaf k) (maybeUpdate k v0)
    go _               = root
{-# INLINE updateExtremity #-}

goLeft, goRight :: (Node k v -> Node k v) -> Node k v -> Node k v
goLeft f n = n { ileft = f l }
  where l = ileft n
{-# INLINE goLeft #-}
goRight f n = n { iright = f r }
  where r = iright n
{-# INLINE goRight #-}

-- | /O(log n)/. Insert a new key and value in the map.  If the key is
-- already present in the map, the associated value is replaced with
-- the supplied value. 'insert' is equivalent to @'insertWith'
-- 'const'@.
--
-- > insert "b" 7 (fromList [("a",5), ("b",3)]) == fromList [("a",5), ("b",7)]
-- > insert "x" 7 (fromList [("a",5), ("b",3)]) == fromList [("a",5), ("b",3), ("x",7)]
-- > insert "x" 5 empty                         == singleton "x" 5
insert :: (CritBitKey k) => k -> v -> CritBit k v -> CritBit k v
insert = insertWithKey (\_ v _ -> v)
{-# INLINABLE insert #-}

-- | /O(log n)/. Insert with a function, combining new value and old value.
-- @'insertWith' f key value cb@
-- will insert the pair (key, value) into @cb@ if key does
-- not exist in the map. If the key does exist, the function will
-- insert the pair @(key, f new_value old_value)@.
--
-- > insertWith (+) "a" 1 (fromList [("a",5), ("b",3)]) == fromList [("a",6), ("b",3)]
-- > insertWith (+) "c" 7 (fromList [("a",5), ("b",3)]) == fromList [("a",5), ("b",3), ("c",7)]
-- > insertWith (+) "x" 5 empty                         == singleton "x" 5
--
insertWith :: CritBitKey k => (v -> v -> v) -> k -> v -> CritBit k v -> CritBit k v
insertWith f = insertWithKey (\_ v v' -> f v v')
{-# INLINABLE insertWith #-}

-- | /O(n)/. Apply a function to all values.
--
-- >  let f key x = show key ++ ":" ++ show x
-- >  mapWithKey f (fromList [("a",5), ("b",3)]) == fromList [("a","a:5"), ("b","b:3")]
mapWithKey :: (CritBitKey k) => (k -> v -> w) -> CritBit k v -> CritBit k w
mapWithKey f (CritBit root) = CritBit (go root)
  where
    go i@(Internal l r _ _) = i { ileft = go l, iright = go r }
    go (Leaf k v)           = Leaf k (f k v)
    go  Empty               = Empty
{-# INLINABLE mapWithKey #-}

-- | /O(n)/. The function 'mapAccumRWithKey' threads an accumulating
-- argument through the map in descending order of keys.
mapAccumRWithKey :: (CritBitKey k) => (a -> k -> v -> (a, w)) -> a
                 -> CritBit k v -> (a, CritBit k w)
mapAccumRWithKey f start (CritBit root) = second CritBit (go start root)
  where
    go a i@(Internal l r _ _) = let (a0, r')  = go a r
                                    (a1, l')  = go a0 l
                                in (a1, i { ileft = l', iright = r' })

    go a (Leaf k v)           = let (a0, w) = f a k v in (a0, Leaf k w)
    go a Empty                = (a, Empty)
{-# INLINABLE mapAccumRWithKey #-}

-- | /O(n)/. That is, behaves exactly like a regular 'traverse' except
-- that the traversing function also has access to the key associated
-- with a value.
--
-- > let f key value = show key ++ ":" ++ show value
-- > traverseWithKey (\k v -> if odd v then Just (f k v) else Nothing) (fromList [("a",3), ("b",5)]) == Just (fromList [("a","a:3"), ("b","b:5")])
-- > traverseWithKey (\k v -> if odd v then Just (f k v) else Nothing) (fromList [("c", 2)])           == Nothing
traverseWithKey :: (CritBitKey k, Applicative t)
                => (k -> v -> t w)
                -> CritBit k v
                -> t (CritBit k w)
traverseWithKey f (CritBit root) = fmap CritBit (go root)
  where
    go i@(Internal l r _ _) = let constr l' r' = i { ileft = l', iright = r' }
                              in constr <$> go l <*> go r
    go (Leaf k v)           = (Leaf k) <$> f k v
    go Empty                = pure Empty
{-# INLINABLE traverseWithKey #-}

-- | /O(n)/. The function 'mapAccum' threads an accumulating
-- argument through the map in ascending order of keys.
--
-- > let f a b = (a ++ show b, show b ++ "X")
-- > mapAccum f "Everything: " (fromList [("a",5), ("b",3)]) == ("Everything: 53", fromList [("a","5X"), ("b","3X")])
mapAccum :: (CritBitKey k)
         => (a -> v -> (a, w))
         -> a
         -> CritBit k v
         -> (a, CritBit k w)
mapAccum f = mapAccumWithKey (\a _ v -> f a v)
{-# INLINE mapAccum #-}

-- | /O(n)/. The function 'mapAccumWithKey' threads an accumulating
-- argument through the map in ascending order of keys.
--
-- > let f a k b = (a ++ " " ++ show k ++ "-" ++ show b, show b ++ "X")
-- > mapAccumWithKey f "Everything: " (fromList [("a",5), ("b",3)]) == ("Everything: a-5 b-3", fromList [("a","5X"), ("b","3X")])
mapAccumWithKey :: (CritBitKey k)
                => (a -> k -> v -> (a, w))
                -> a
                -> CritBit k v
                -> (a, CritBit k w)
mapAccumWithKey f start (CritBit root) = second CritBit (go start root)
  where
    go a i@(Internal l r _ _) = let (a0, l')  = go a l
                                    (a1, r')  = go a0 r
                                in (a1, i { ileft = l', iright = r' })

    go a (Leaf k v)           = let (a0, w) = f a k v in (a0, Leaf k w)
    go a Empty                = (a, Empty)
{-# INLINABLE mapAccumWithKey #-}<|MERGE_RESOLUTION|>--- conflicted
+++ resolved
@@ -65,21 +65,12 @@
     -- * Traversal
     -- ** Map
     , map
-<<<<<<< HEAD
     , mapWithKey
     , traverseWithKey
     , mapAccum
     , mapAccumWithKey
     , mapAccumRWithKey
-    -- , mapKeys
-=======
-    -- , mapWithKey
-    -- , traverseWithKey
-    -- , mapAccum
-    -- , mapAccumWithKey
-    -- , mapAccumRWithKey
     , mapKeys
->>>>>>> 68495e35
     -- , mapKeysWith
     -- , mapKeysMonotonic
 
