{-# LANGUAGE BangPatterns, RecordWildCards, ScopedTypeVariables #-}

-- |
-- Module      :  Data.CritBit.Tree
-- Copyright   :  (c) Bryan O'Sullivan 2013
-- License     :  BSD-style
-- Maintainer  :  bos@serpentine.com
-- Stability   :  experimental
-- Portability :  GHC
module Data.CritBit.Tree
    (
    -- * Operators
    -- , (!)
    -- , (\\)

    -- * Query
      null
    , size
    , member
    , notMember
    , lookup
    , findWithDefault
    , lookupGT
    -- , lookupGE

    -- * Construction
    , empty
    , singleton

    -- * Insertion
    , insert
    , insertWith
    , insertWithKey
    -- , insertLookupWithKey

    -- * Deletion
    , delete
    -- , adjust
    -- , adjustWithKey
    -- , update
    , updateWithKey
    -- , updateLookupWithKey
    -- , alter

    -- * Combination
    -- ** Union
    , union
    -- , unionWith
    -- , unionWithKey
    -- , unions
    -- , unionsWith
    , unionL
    , unionR

    -- ** Difference
    -- , difference
    -- , differenceWith
    -- , differenceWithKey

    -- ** Intersection
    -- , intersection
    -- , intersectionWith
    -- , intersectionWithKey

    -- * Traversal
    -- ** Map
    , map
<<<<<<< HEAD
    , mapWithKey
    , traverseWithKey
    -- , mapAccum
    -- , mapAccumWithKey
=======
    -- , mapWithKey
    -- , traverseWithKey
    , mapAccum
    , mapAccumWithKey
>>>>>>> b8a332fd
    , mapAccumRWithKey
    -- , mapKeys
    -- , mapKeysWith
    -- , mapKeysMonotonic

    -- * Folds
    , foldl
    , foldr
    , foldlWithKey
    , foldrWithKey

    -- ** Strict folds
    , foldl'
    , foldr'
    , foldlWithKey'
    , foldrWithKey'

    -- * Conversion
    , elems
    , keys
    , assocs
    -- , keysSet
    -- , fromSet

    -- ** Lists
    , toList
    , fromList
    -- , fromListWith
    -- , fromListWithKey

    -- ** Ordered lists
    , toAscList
    , toDescList
    -- , fromAscList
    -- , fromAscListWith
    -- , fromAscListWithKey
    -- , fromDistinctAscList

    -- * Filter
    , filter
    , filterWithKey
    -- , partition
    -- , partitionWithKey

    -- , mapMaybe
    -- , mapMaybeWithKey
    -- , mapEither
    -- , mapEitherWithKey

    -- , split
    -- , splitLookup

    -- * Submap
    -- , isSubmapOf
    -- , isSubmapOfBy
    -- , isProperSubmapOf
    -- , isProperSubmapOfBy

    -- -- * Min\/Max
    , findMin
    , findMax
    , deleteMin
    , deleteMax
    , deleteFindMin
    , deleteFindMax
    , updateMin
    , updateMax
    , updateMinWithKey
    , updateMaxWithKey
    , minView
    , maxView
    , minViewWithKey
    , maxViewWithKey
    ) where

<<<<<<< HEAD
import Control.Applicative (Applicative(..), (<$>), (*>), (<|>), pure, liftA2)
=======
import Control.Applicative ((*>), (<|>), pure, liftA2)
>>>>>>> b8a332fd
import Control.Arrow (second)
import Control.Monad (guard)
import Data.CritBit.Core
import Data.CritBit.Types.Internal
import Data.Maybe (fromMaybe)
import Prelude hiding (foldl, foldr, lookup, null, map, filter)
import qualified Data.List as List

-- | /O(1)/. Is the map empty?
--
-- > null (empty)           == True
-- > null (singleton 1 'a') == False
null :: CritBit k v -> Bool
null (CritBit Empty) = True
null _               = False

-- | /O(1)/. The empty map.
--
-- > empty      == fromList []
-- > size empty == 0
empty :: CritBit k v
empty = CritBit { cbRoot = Empty }

-- | /O(log n)/. Is the key a member of the map?
--
-- > member "a" (fromList [("a",5), ("b",3)]) == True
-- > member "c" (fromList [("a",5), ("b",3)]) == False
--
-- See also 'notMember'.
member :: (CritBitKey k) => k -> CritBit k v -> Bool
member k m = lookupWith False (const True) k m
{-# INLINABLE member #-}

-- | /O(log n)/. Is the key not a member of the map?
--
-- > notMember "a" (fromList [("a",5), ("b",3)]) == False
-- > notMember "c" (fromList [("a",5), ("b",3)]) == True
--
-- See also 'member'.
notMember :: (CritBitKey k) => k -> CritBit k v -> Bool
notMember k m = lookupWith True (const False) k m
{-# INLINE notMember #-}

-- | /O(log n)/. Lookup the value at a key in the map.
--
-- The function will return the corresponding value as @('Just' value)@,
-- or 'Nothing' if the key isn't in the map.
--
-- An example of using @lookup@:
--
-- > {-# LANGUAGE OverloadedStrings #-}
-- > import Data.Text
-- > import Prelude hiding (lookup)
-- > import Data.CritBit.Map.Lazy
-- >
-- > employeeDept, deptCountry, countryCurrency :: CritBit Text Text
-- > employeeDept = fromList [("John","Sales"), ("Bob","IT")]
-- > deptCountry = fromList [("IT","USA"), ("Sales","France")]
-- > countryCurrency = fromList [("USA", "Dollar"), ("France", "Euro")]
-- >
-- > employeeCurrency :: Text -> Maybe Text
-- > employeeCurrency name = do
-- >   dept <- lookup name employeeDept
-- >   country <- lookup dept deptCountry
-- >   lookup country countryCurrency
-- >
-- > main = do
-- >   putStrLn $ "John's currency: " ++ (show (employeeCurrency "John"))
-- >   putStrLn $ "Pete's currency: " ++ (show (employeeCurrency "Pete"))
--
-- The output of this program:
--
-- >   John's currency: Just "Euro"
-- >   Pete's currency: Nothing
lookup :: (CritBitKey k) => k -> CritBit k v -> Maybe v
lookup k m = lookupWith Nothing Just k m
{-# INLINABLE lookup #-}

-- | /O(log n)/. Delete a key and its value from the map. When the key
-- is not a member of the map, the original map is returned.
--
-- > delete "a" (fromList [("a",5), ("b",3)]) == singleton "b" 3
-- > delete "c" (fromList [("a",5), ("b",3)]) == fromList [("a",5), ("b",3)]
-- > delete "a" empty                         == empty
delete :: (CritBitKey k) => k -> CritBit k v -> CritBit k v
delete = updateWithKey (\_k _v -> Nothing)
{-# INLINABLE delete #-}

-- | /O(log n)/. Returns the value associated with the given key, or
-- the given default value if the key is not in the map.
--
-- > findWithDefault 1 "x" (fromList [("a",5), ("b",3)]) == 1
-- > findWithDefault 1 "a" (fromList [("a",5), ("b",3)]) == 5
findWithDefault :: (CritBitKey k) =>
                   v -- ^ Default value to return if lookup fails.
                -> k -> CritBit k v -> v
findWithDefault d k m = lookupWith d id k m
{-# INLINABLE findWithDefault #-}

-- | /O(log n)/. Find smallest key greater than the given one and
-- return the corresponding (key, value) pair.
--
-- > lookupGT "aa" (fromList [("a",3), ("b",5)]) == Just ("b",5)
-- > lookupGT "b"  (fromList [("a",3), ("b",5)]) == Nothing
lookupGT :: (CritBitKey k) => k -> CritBit k v -> Maybe (k, v)
lookupGT k (CritBit root) = go root
  where
    go i@(Internal left right _ _)
      | direction k i == 0 = go left
      | otherwise          = go right
    go (Leaf lk lv)        = rewalk root
      where
        finish (Leaf _ _) = case byteCompare k lk of
                              LT -> Just (lk, lv)
                              _ -> Nothing
        finish node
          | calcDirection nob c == 0 = Nothing
          | otherwise                = leftmost Nothing pair node
        rewalk i@(Internal left right byte otherBits)
          | byte > n                     = finish i
          | byte == n && otherBits > nob = finish i
          | direction k i == 0       = case rewalk left of
                                        Nothing -> leftmost Nothing pair right
                                        wat     -> wat
          | otherwise                    = rewalk right
        rewalk i                         = finish i
        (n, nob, c) = followPrefixes k lk
        pair a b = Just (a, b)
    go Empty = Nothing
{-# INLINABLE lookupGT #-}

byteCompare :: (CritBitKey k) => k -> k -> Ordering
byteCompare a b = go 0
  where
    go i = case ba `compare` getByte b i of
             EQ | ba /= 0   -> go (i + 1)
             wat            -> wat
      where ba = getByte a i
{-# INLINABLE byteCompare #-}

-- | /O(n*log n)/. Build a map from a list of key\/value pairs.  If
-- the list contains more than one value for the same key, the last
-- value for the key is retained.
--
-- > fromList [] == empty
-- > fromList [("a",5), ("b",3), ("a",2)] == fromList [("a",2), ("b",3)]
fromList :: (CritBitKey k) => [(k, v)] -> CritBit k v
fromList = List.foldl' (flip (uncurry insert)) empty
{-# INLINABLE fromList #-}

-- | /O(1)/. A map with a single element.
--
-- > singleton "a" 1        == fromList [("a", 1)]
singleton :: k -> v -> CritBit k v
singleton k v = CritBit (Leaf k v)
{-# INLINE singleton #-}

-- | /O(n)/. The number of elements in the map.
--
-- > size empty                                  == 0
-- > size (singleton "a" 1)                      == 1
-- > size (fromList [("a",1), ("c",2), ("b",3)]) == 3
size :: CritBit k v -> Int
size (CritBit root) = go root
  where
    go (Internal l r _ _) = go l + go r
    go (Leaf _ _) = 1
    go Empty      = 0

-- | /O(n)/. Fold the values in the map using the given
-- left-associative function, such that
-- @'foldl' f z == 'Prelude.foldl' f z . 'elems'@.
--
-- Examples:
--
-- > elems = reverse . foldl (flip (:)) []
--
-- > foldl (+) 0 (fromList [("a",5), ("bbb",3)]) == 8
foldl :: (a -> v -> a) -> a -> CritBit k v -> a
foldl f z m = foldlWithKeyWith (\_ b -> b) (\a _ v -> f a v) z m
{-# INLINABLE foldl #-}

-- | /O(n)/. A strict version of 'foldl'. Each application of the
-- function is evaluated before using the result in the next
-- application. This function is strict in the starting value.
foldl' :: (a -> v -> a) -> a -> CritBit k v -> a
foldl' f z m = foldlWithKeyWith seq (\a _ v -> f a v) z m
{-# INLINABLE foldl' #-}

-- | /O(n)/. Fold the keys and values in the map using the given
-- left-associative function, such that
-- @'foldlWithKey' f z == 'Prelude.foldl' (\\z' (kx, x) -> f z' kx x) z . 'toAscList'@.
--
-- Examples:
--
-- > keys = reverse . foldlWithKey (\ks k x -> k:ks) []
--
-- > let f result k a = result ++ "(" ++ show k ++ ":" ++ a ++ ")"
-- > foldlWithKey f "Map: " (fromList [("a",5), ("b",3)]) == "Map: (b:3)(a:5)"
foldlWithKey :: (a -> k -> v -> a) -> a -> CritBit k v -> a
foldlWithKey f z m = foldlWithKeyWith (\_ b -> b) f z m
{-# INLINABLE foldlWithKey #-}

-- | /O(n)/. A strict version of 'foldlWithKey'. Each application of
-- the function is evaluated before using the result in the next
-- application. This function is strict in the starting value.
foldlWithKey' :: (a -> k -> v -> a) -> a -> CritBit k v -> a
foldlWithKey' f z m = foldlWithKeyWith seq f z m
{-# INLINABLE foldlWithKey' #-}

foldlWithKeyWith :: (a -> a -> a) -> (a -> k -> v -> a) -> a -> CritBit k v -> a
foldlWithKeyWith maybeSeq f z0 (CritBit root) = go z0 root
  where
    go z (Internal left right _ _) = let z' = go z left
                                     in z' `maybeSeq` go z' right
    go z (Leaf k v)                = f z k v
    go z Empty                     = z
{-# INLINE foldlWithKeyWith #-}

-- | /O(n)/. Fold the values in the map using the given
-- right-associative function, such that
-- @'foldr' f z == 'Prelude.foldr' f z . 'elems'@.
--
-- Example:
--
-- > elems map = foldr (:) [] map
foldr :: (v -> a -> a) -> a -> CritBit k v -> a
foldr f z m = foldrWithKeyWith (\_ b -> b) (\_ v a -> f v a) z m
{-# INLINABLE foldr #-}

-- | /O(n)/. A strict version of 'foldr'. Each application of the
-- function is evaluated before using the result in the next
-- application. This function is strict in the starting value.
foldr' :: (v -> a -> a) -> a -> CritBit k v -> a
foldr' f z m = foldrWithKeyWith seq (\_ v a -> f v a) z m
{-# INLINABLE foldr' #-}

-- | /O(n)/. Fold the keys and values in the map using the given
-- right-associative function, such that
-- @'foldrWithKey' f z == 'Prelude.foldr' ('uncurry' f) z . 'toAscList'@.
--
-- Examples:
--
-- > keys map = foldrWithKey (\k x ks -> k:ks) [] map
--
-- > let f k a result = result ++ "(" ++ (show k) ++ ":" ++ a ++ ")"
-- > foldrWithKey f "Map: " (fromList [("a",5), ("b",3)]) == "Map: (a:5)(b:3)"
foldrWithKey :: (k -> v -> a -> a) -> a -> CritBit k v -> a
foldrWithKey f z m = foldrWithKeyWith (\_ b -> b) f z m
{-# INLINABLE foldrWithKey #-}

-- | /O(n)/. A strict version of 'foldrWithKey'. Each application of
-- the function is evaluated before using the result in the next
-- application. This function is strict in the starting value.
foldrWithKey' :: (k -> v -> a -> a) -> a -> CritBit k v -> a
foldrWithKey' f z m = foldrWithKeyWith seq f z m
{-# INLINABLE foldrWithKey' #-}

foldrWithKeyWith :: (a -> a -> a) -> (k -> v -> a -> a) -> a -> CritBit k v -> a
foldrWithKeyWith maybeSeq f z0 (CritBit root) = go root z0
  where
    go (Internal left right _ _) z = let z' = go right z
                                     in z' `maybeSeq` go left z'
    go (Leaf k v) z                = f k v z
    go Empty z                     = z
{-# INLINE foldrWithKeyWith #-}

-- | /O(n)/. Return all the elements of the map in ascending order of
-- their keys.
--
-- > elems (fromList [("b",5), ("a",3)]) == [3,5]
-- > elems empty == []
elems :: CritBit k v -> [v]
elems m = foldrWithKey f [] m
  where f _ v vs = v : vs

-- | /O(n)/. An alias for 'toAscList'. Return all key/value pairs in the map in
-- ascending order.
--
-- > assocs (fromList [(5,"a"), (3,"b")]) == [(3,"b"), (5,"a")]
-- > assocs empty == []
assocs :: CritBit k v -> [(k,v)]
assocs m = toAscList m

-- | /O(n)/. Return all keys of the map in ascending order.
--
-- > keys (fromList [("b",5), ("a",3)]) == ["a","b"]
-- > keys empty == []
keys :: CritBit k v -> [k]
keys m = foldrWithKey f [] m
  where f k _ ks = k : ks

unionL :: (CritBitKey k) => CritBit k v -> CritBit k v -> CritBit k v
unionL a b = foldlWithKey' (\m k v -> insert k v m) b a
{-# INLINABLE unionL #-}

unionR :: (CritBitKey k) => CritBit k v -> CritBit k v -> CritBit k v
unionR a b = foldlWithKey' (\m k v -> insert k v m) a b
{-# INLINABLE unionR #-}

union :: (CritBitKey k) => CritBit k v -> CritBit k v -> CritBit k v
union a b = unionL a b
{-# INLINE union #-}

-- | /O(n)/. Apply a function to all values.
--
-- > map show (fromList [("b",5), ("a",3)]) == fromList [("b","5"), ("a","3")]
map :: (CritBitKey k) => (v -> w) -> CritBit k v -> CritBit k w
map = fmap

-- | /O(n)/. Convert the map to a list of key/value pairs where the keys are in
-- ascending order.
--
-- > toAscList (fromList [(5,"a"), (3,"b")]) == [(3,"b"), (5,"a")]
toAscList :: CritBit k v -> [(k,v)]
toAscList m = foldrWithKey f [] m
  where f k v vs = (k,v) : vs

-- | /O(n)/. Convert the map to a list of key/value pairs where the keys are in
-- descending order.
--
-- > toDescList (fromList [(5,"a"), (3,"b")]) == [(5,"a"), (3,"b")]
toDescList :: CritBit k v -> [(k,v)]
toDescList m = foldlWithKey f [] m
  where f vs k v = (k,v):vs

-- | /O(n)/. Filter all values that satisfy the predicate.
--
-- > filter (> "a") (fromList [("5","a"), ("3","b")]) == fromList [("3","b")]
-- > filter (> "x") (fromList [("5","a"), ("3","b")]) == empty
-- > filter (< "a") (fromList [("5","a"), ("3","b")]) == empty
filter :: (v -> Bool) -> CritBit k v -> CritBit k v
filter p = filterWithKey (\_ -> p)

-- | /O(n)/. Filter all keys\/values that satisfy the predicate.
--
-- > filterWithKey (\k _ -> k > "4") (fromList [("5","a"), ("3","b")]) == fromList[("5","a")]
filterWithKey :: (k -> v -> Bool) -> CritBit k v -> CritBit k v
filterWithKey p (CritBit root)    = CritBit $ fromMaybe Empty (go root)
  where go i@(Internal l r _ _)   = liftA2 modInternal ml mr <|> (ml <|> mr)
          where modInternal nl nr = i { ileft = nl, iright = nr }
                ml = go l
                mr = go r
        go l@(Leaf k v)           = guard (p k v) *> pure l
        go Empty                  = Nothing
{-# INLINABLE filterWithKey #-}

-- | /O(log n)/. The minimal key of the map. Calls 'error' if the map
-- is empty.
--
-- > findMin (fromList [("b",3), ("a",5)]) == ("a",5)
-- > findMin empty                       Error: empty map has no minimal element
findMin :: CritBit k v -> (k,v)
findMin (CritBit root) = leftmost emptyMap (,) root
  where
    emptyMap = error "CritBit.findMin: empty map has no minimal element"
{-# INLINABLE findMin #-}

-- | /O(log n)/. The maximal key of the map. Calls 'error' if the map
-- is empty.
--
-- > findMax empty                       Error: empty map has no minimal element
findMax :: CritBit k v -> (k,v)
findMax (CritBit root) = rightmost emptyMap (,) root
  where
    emptyMap = error "CritBit.findMax: empty map has no maximal element"
{-# INLINABLE findMax #-}

-- | /O(log n)/. Delete the minimal key. Returns an empty map if the
-- map is empty.
--
-- > deleteMin (fromList [("a",5), ("b",3), ("c",7)]) == fromList [("b",3), ("c",7)]
-- > deleteMin empty == empty
deleteMin :: CritBit k v -> CritBit k v
deleteMin m = updateExtremity goLeft (const (const Nothing)) m
{-# INLINABLE deleteMin #-}

-- | /O(log n)/. Delete the maximal key. Returns an empty map if the
-- map is empty.
--
-- > deleteMin (fromList [("a",5), ("b",3), ("c",7)]) == fromList [("a",5), ("b","3")]
-- > deleteMin empty == empty
deleteMax :: CritBit k v -> CritBit k v
deleteMax m = updateExtremity goRight (const (const Nothing)) m
{-# INLINABLE deleteMax #-}

-- | /O(log n)/. Delete and find the minimal element.
--
-- > deleteFindMin (fromList [("a",5), ("b",3), ("c",10)]) == (("a",5), fromList[("b",3), ("c",10)])
-- > deleteFindMin     Error: can not return the minimal element of an empty map
deleteFindMin :: CritBit k v -> ((k, v), CritBit k v)
deleteFindMin (CritBit root)   = let (km, r) = go root in (km, CritBit r)
  where
    go (Internal (Leaf k v) r _ _) = ((k, v), r)
    go i@(Internal left _ _ _)     = (kmin, i { ileft = newLeft })
        where (kmin, newLeft)      = go left
    go (Leaf k v)                  = ((k, v), Empty)
    go _ = error $ "CritBit.deleteFindMin: can not return the minimal element \
                   \of an empty map"
{-# INLINABLE deleteFindMin #-}

-- | /O(log n)/. Delete and find the maximal element.
--
-- > deleteFindMax (fromList [("a",5), ("b",3), ("c",10)]) == (("c",10), fromList[("a",5), ("b",3)])
-- > deleteFindMax     Error: can not return the maximal element of an empty map
deleteFindMax :: CritBit k v -> ((k, v), CritBit k v)
deleteFindMax (CritBit root) = let (km, r) = go root in (km, CritBit r)
  where
    go (Internal l (Leaf k v) _ _) = ((k, v), l)
    go i@(Internal _ right _ _)    = (kmin, i { iright = newRight })
      where (kmin, newRight)       = go right
    go (Leaf k v)                  = ((k, v), Empty)
    go _ = error "CritBit.deleteFindMax: can not return the maximal element \
                  \of an empty map"
{-# INLINABLE deleteFindMax #-}

-- | /O(log n)/. Retrieves the value associated with minimal key of the
-- map, and the map stripped of that element, or 'Nothing' if passed an
-- empty map.
--
-- > minView (fromList [("a",5), ("b",3)]) == Just (5, fromList [("b",3)])
-- > minView empty == Nothing
minView :: CritBit k v -> Maybe (v, CritBit k v)
minView (CritBit Empty) = Nothing
minView m = Just $ first snd $ deleteFindMin m
{-# INLINABLE minView #-}

-- | /O(log n)/. Retrieves the value associated with maximal key of the
-- map, and the map stripped of that element, or 'Nothing' if passed an
--
-- > maxView (fromList [("a",5), ("b",3)]) == Just (3, fromList [("a",5)])
-- > maxView empty == Nothing
maxView :: CritBit k v -> Maybe (v, CritBit k v)
maxView (CritBit Empty) = Nothing
maxView m = Just $ first snd $ deleteFindMax m
{-# INLINABLE maxView #-}

-- | /O(log n)/. Retrieves the minimal (key,value) pair of the map, and
-- the map stripped of that element, or 'Nothing' if passed an empty map.
--
-- > minViewWithKey (fromList [("a",5), ("b",3)]) == Just (("a",5), fromList [("b",3)])
-- > minViewWithKey empty == Nothing
minViewWithKey :: CritBit k v -> Maybe ((k, v), CritBit k v)
minViewWithKey (CritBit Empty) = Nothing
minViewWithKey m = Just $ deleteFindMin m
{-# INLINABLE minViewWithKey #-}

-- | /O(log n)/. Retrieves the maximal (key,value) pair of the map, and
-- the map stripped of that element, or 'Nothing' if passed an empty map.
--
-- > maxViewWithKey (fromList [("a",5), ("b",3)]) == Just (("b",3), fromList [("a",5)])
-- > maxViewWithKey empty == Nothing
maxViewWithKey :: CritBit k v -> Maybe ((k,v), CritBit k v)
maxViewWithKey (CritBit Empty) = Nothing
maxViewWithKey m = Just $ deleteFindMax m
{-# INLINABLE maxViewWithKey #-}

first :: (a -> b) -> (a,c) -> (b,c)
first f (x,y) = (f x, y)
{-# INLINE first #-}

-- | /O(log n)/. Update the value at the minimal key.
--
-- > updateMin (\ a -> Just (a + 7)) (fromList [("a",5), ("b",3)]) == fromList [("a",12), ("b",3)]
-- > updateMin (\ _ -> Nothing)      (fromList [("a",5), ("b",3)]) == fromList [("b",3)]
updateMin :: (v -> Maybe v) -> CritBit k v -> CritBit k v
updateMin f m = updateExtremity goLeft (const f) m
{-# INLINABLE updateMin #-}

-- | /O(log n)/. Update the value at the maximal key.
--
-- > updateMax (\ a -> Just (a + 7)) (fromList [("a",5), ("b",3)]) == fromList [("a",5), ("b",10)]
-- > updateMax (\ _ -> Nothing)      (fromList [("a",5), ("b",3)]) == fromList [("a",5)]
updateMax :: (v -> Maybe v) -> CritBit k v -> CritBit k v
updateMax f m = updateExtremity goRight (const f) m
{-# INLINABLE updateMax #-}

-- | /O(log n)/. Update the value at the minimal key.
--
-- > updateMinWithKey (\ k a -> Just (length k + a)) (fromList [("a",5), ("b",3)]) == fromList [("a",6), ("b",3)]
-- > updateMinWithKey (\ _ _ -> Nothing)             (fromList [("a",5), ("b",3)]) == fromList [("b",3)]
updateMinWithKey :: (k -> v -> Maybe v) -> CritBit k v -> CritBit k v
updateMinWithKey f m = updateExtremity goLeft f m
{-# INLINABLE updateMinWithKey #-}

-- | /O(log n)/. Update the value at the maximal key.
--
-- > updateMaxWithKey (\ k a -> Just (length k + a)) (fromList [("a",5), ("b",3)]) == fromList [("a",5), ("b",4)]
-- > updateMaxWithKey (\ _ _ -> Nothing)             (fromList [("a",5), ("b",3)]) == fromList [("a",5)]
updateMaxWithKey :: (k -> v -> Maybe v) -> CritBit k v -> CritBit k v
updateMaxWithKey f m = updateExtremity goRight f m
{-# INLINABLE updateMaxWithKey #-}

updateExtremity :: ((Node k v -> Node k v) -> Node k v -> Node k v)
                -> (k -> v -> Maybe v) 
                -> CritBit k v 
                -> CritBit k v
updateExtremity dir maybeUpdate (CritBit root) = CritBit $ go root
  where
    go i@(Internal {}) = dir go i
    go (Leaf k v0)     = maybe Empty (Leaf k) (maybeUpdate k v0)
    go _               = root
{-# INLINE updateExtremity #-}

goLeft, goRight :: (Node k v -> Node k v) -> Node k v -> Node k v
goLeft f n = n { ileft = f l }
  where l = ileft n
{-# INLINE goLeft #-}
goRight f n = n { iright = f r }
  where r = iright n
{-# INLINE goRight #-}

-- | /O(log n)/. Insert a new key and value in the map.  If the key is
-- already present in the map, the associated value is replaced with
-- the supplied value. 'insert' is equivalent to @'insertWith'
-- 'const'@.
--
-- > insert "b" 7 (fromList [("a",5), ("b",3)]) == fromList [("a",5), ("b",7)]
-- > insert "x" 7 (fromList [("a",5), ("b",3)]) == fromList [("a",5), ("b",3), ("x",7)]
-- > insert "x" 5 empty                         == singleton "x" 5
insert :: (CritBitKey k) => k -> v -> CritBit k v -> CritBit k v
insert = insertWithKey (\_ v _ -> v)
{-# INLINABLE insert #-}

-- | /O(log n)/. Insert with a function, combining new value and old value.
-- @'insertWith' f key value cb@
-- will insert the pair (key, value) into @cb@ if key does
-- not exist in the map. If the key does exist, the function will
-- insert the pair @(key, f new_value old_value)@.
--
-- > insertWith (+) "a" 1 (fromList [("a",5), ("b",3)]) == fromList [("a",6), ("b",3)]
-- > insertWith (+) "c" 7 (fromList [("a",5), ("b",3)]) == fromList [("a",5), ("b",3), ("c",7)]
-- > insertWith (+) "x" 5 empty                         == singleton "x" 5
--
insertWith :: CritBitKey k => (v -> v -> v) -> k -> v -> CritBit k v -> CritBit k v
insertWith f = insertWithKey (\_ v v' -> f v v')
{-# INLINABLE insertWith #-}

<<<<<<< HEAD
-- | /O(n). Apply a function to all values.
--
-- >  let f key x = (show key) ++ ":" ++ (show x)
-- >  mapWithKey f (fromList [("a", 5), ("b", 3)]) == fromList [("a", "a:5"), ("b", "b:3")]
mapWithKey :: (CritBitKey k) => (k -> v -> w) -> CritBit k v -> CritBit k w
mapWithKey f (CritBit root) = CritBit (go root)
  where
    go i@(Internal l r _ _) = i { ileft = go l, iright = go r }
    go (Leaf k v)           = Leaf k (f k v)
    go  Empty               = Empty
{-# INLINABLE mapWithKey #-}

-- | /O(n)/. The function 'mapAccumRWithKey' threads an accumulating
-- argument through the map in descending order of keys.
mapAccumRWithKey :: (CritBitKey k) => (a -> k -> v -> (a, w)) -> a -> CritBit k v -> (a, CritBit k w)
=======
-- | /O(n)/. The function 'mapAccum' threads an accumulating
-- argument through the map in ascending order of keys.
--
-- > let f a b = (a ++ (show b), (show b) ++ "X")
-- > mapAccum f "Everything: " (fromList [("a", 5), ("b", 3)]) == ("Everything: 53", fromList [("a", "5X"), ("b", "3X")])
mapAccum :: (CritBitKey k) 
         => (a -> v -> (a, w)) 
         -> a 
         -> CritBit k v 
         -> (a, CritBit k w)
mapAccum f = mapAccumWithKey (\a _ v -> f a v)
{-# INLINE mapAccum #-}

-- | /O(n)/. The function 'mapAccumWithKey' threads an accumulating
-- argument through the map in ascending order of keys.
--
-- > let f a k b = (a ++ " " ++ (show k) ++ "-" ++ (show b), (show b) ++ "X")
-- > mapAccumWithKey f "Everything: " (fromList [("a", 5), ("b", 3)]) == ("Everything: a-5 b-3", fromList [("a", "5X"), ("b", "3X")])
mapAccumWithKey :: (CritBitKey k)
                => (a -> k -> v -> (a, w)) 
                -> a 
                -> CritBit k v 
                -> (a, CritBit k w)
mapAccumWithKey f start (CritBit root) = second CritBit (go start root)
  where
    go a i@(Internal l r _ _) = let (a0, l')  = go a l
                                    (a1, r')  = go a0 r
                                in (a1, i { ileft = l', iright = r' })
                                     
    go a (Leaf k v)           = let (a0, w) = f a k v in (a0, Leaf k w)
    go a Empty                = (a, Empty)
{-# INLINABLE mapAccumWithKey #-}

-- | /O(n)/. The function 'mapAccumRWithKey' threads an accumulating
-- argument through the map in descending order of keys.
mapAccumRWithKey :: (CritBitKey k) 
                 => (a -> k -> v -> (a, w)) 
                 -> a 
                 -> CritBit k v 
                 -> (a, CritBit k w)
>>>>>>> b8a332fd
mapAccumRWithKey f start (CritBit root) = second CritBit (go start root)
  where
    go a i@(Internal l r _ _) = let (a0, r')  = go a r
                                    (a1, l')  = go a0 l
                                in (a1, i { ileft = l', iright = r' })

    go a (Leaf k v)           = let (a0, w) = f a k v in (a0, Leaf k w)
    go a Empty                = (a, Empty)
<<<<<<< HEAD
{-# INLINABLE mapAccumRWithKey #-}
-- | /O(n)/.
-- That is, behaves exactly like a regular 'traverse' except that the traversing
-- function also has access to the key associated with a value.
--
-- > let f key value = (show key) ++ ":" ++ (show value)
-- > traverseWithKey (\k v -> if odd v then Just (f k v) else Nothing) (fromList [("a", 3), ("b", 5)]) == Just (fromList [("a", "a:3"), ("b", "b:5")])
-- > traverseWithKey (\k v -> if odd v then Just (f k v) else Nothing) (fromList [("c", 2)])           == Nothing
traverseWithKey :: (CritBitKey k, Applicative t) 
                => (k -> v -> t w) 
                -> CritBit k v 
                -> t (CritBit k w)
traverseWithKey f (CritBit root) = fmap CritBit (go root)
  where
    go i@(Internal l r _ _) = let constr l' r' = i { ileft = l', iright = r' }
                              in constr <$> go l <*> go r
    go (Leaf k v)           = (Leaf k) <$> f k v
    go Empty                = pure Empty
{-# INLINABLE traverseWithKey #-}
=======
{-# INLINABLE mapAccumRWithKey #-}
>>>>>>> b8a332fd
<|MERGE_RESOLUTION|>--- conflicted
+++ resolved
@@ -65,17 +65,10 @@
     -- * Traversal
     -- ** Map
     , map
-<<<<<<< HEAD
     , mapWithKey
     , traverseWithKey
-    -- , mapAccum
-    -- , mapAccumWithKey
-=======
-    -- , mapWithKey
-    -- , traverseWithKey
     , mapAccum
     , mapAccumWithKey
->>>>>>> b8a332fd
     , mapAccumRWithKey
     -- , mapKeys
     -- , mapKeysWith
@@ -151,11 +144,7 @@
     , maxViewWithKey
     ) where
 
-<<<<<<< HEAD
 import Control.Applicative (Applicative(..), (<$>), (*>), (<|>), pure, liftA2)
-=======
-import Control.Applicative ((*>), (<|>), pure, liftA2)
->>>>>>> b8a332fd
 import Control.Arrow (second)
 import Control.Monad (guard)
 import Data.CritBit.Core
@@ -650,8 +639,8 @@
 {-# INLINABLE updateMaxWithKey #-}
 
 updateExtremity :: ((Node k v -> Node k v) -> Node k v -> Node k v)
-                -> (k -> v -> Maybe v) 
-                -> CritBit k v 
+                -> (k -> v -> Maybe v)
+                -> CritBit k v
                 -> CritBit k v
 updateExtremity dir maybeUpdate (CritBit root) = CritBit $ go root
   where
@@ -694,7 +683,6 @@
 insertWith f = insertWithKey (\_ v v' -> f v v')
 {-# INLINABLE insertWith #-}
 
-<<<<<<< HEAD
 -- | /O(n). Apply a function to all values.
 --
 -- >  let f key x = (show key) ++ ":" ++ (show x)
@@ -710,48 +698,6 @@
 -- | /O(n)/. The function 'mapAccumRWithKey' threads an accumulating
 -- argument through the map in descending order of keys.
 mapAccumRWithKey :: (CritBitKey k) => (a -> k -> v -> (a, w)) -> a -> CritBit k v -> (a, CritBit k w)
-=======
--- | /O(n)/. The function 'mapAccum' threads an accumulating
--- argument through the map in ascending order of keys.
---
--- > let f a b = (a ++ (show b), (show b) ++ "X")
--- > mapAccum f "Everything: " (fromList [("a", 5), ("b", 3)]) == ("Everything: 53", fromList [("a", "5X"), ("b", "3X")])
-mapAccum :: (CritBitKey k) 
-         => (a -> v -> (a, w)) 
-         -> a 
-         -> CritBit k v 
-         -> (a, CritBit k w)
-mapAccum f = mapAccumWithKey (\a _ v -> f a v)
-{-# INLINE mapAccum #-}
-
--- | /O(n)/. The function 'mapAccumWithKey' threads an accumulating
--- argument through the map in ascending order of keys.
---
--- > let f a k b = (a ++ " " ++ (show k) ++ "-" ++ (show b), (show b) ++ "X")
--- > mapAccumWithKey f "Everything: " (fromList [("a", 5), ("b", 3)]) == ("Everything: a-5 b-3", fromList [("a", "5X"), ("b", "3X")])
-mapAccumWithKey :: (CritBitKey k)
-                => (a -> k -> v -> (a, w)) 
-                -> a 
-                -> CritBit k v 
-                -> (a, CritBit k w)
-mapAccumWithKey f start (CritBit root) = second CritBit (go start root)
-  where
-    go a i@(Internal l r _ _) = let (a0, l')  = go a l
-                                    (a1, r')  = go a0 r
-                                in (a1, i { ileft = l', iright = r' })
-                                     
-    go a (Leaf k v)           = let (a0, w) = f a k v in (a0, Leaf k w)
-    go a Empty                = (a, Empty)
-{-# INLINABLE mapAccumWithKey #-}
-
--- | /O(n)/. The function 'mapAccumRWithKey' threads an accumulating
--- argument through the map in descending order of keys.
-mapAccumRWithKey :: (CritBitKey k) 
-                 => (a -> k -> v -> (a, w)) 
-                 -> a 
-                 -> CritBit k v 
-                 -> (a, CritBit k w)
->>>>>>> b8a332fd
 mapAccumRWithKey f start (CritBit root) = second CritBit (go start root)
   where
     go a i@(Internal l r _ _) = let (a0, r')  = go a r
@@ -760,7 +706,6 @@
 
     go a (Leaf k v)           = let (a0, w) = f a k v in (a0, Leaf k w)
     go a Empty                = (a, Empty)
-<<<<<<< HEAD
 {-# INLINABLE mapAccumRWithKey #-}
 -- | /O(n)/.
 -- That is, behaves exactly like a regular 'traverse' except that the traversing
@@ -769,9 +714,9 @@
 -- > let f key value = (show key) ++ ":" ++ (show value)
 -- > traverseWithKey (\k v -> if odd v then Just (f k v) else Nothing) (fromList [("a", 3), ("b", 5)]) == Just (fromList [("a", "a:3"), ("b", "b:5")])
 -- > traverseWithKey (\k v -> if odd v then Just (f k v) else Nothing) (fromList [("c", 2)])           == Nothing
-traverseWithKey :: (CritBitKey k, Applicative t) 
-                => (k -> v -> t w) 
-                -> CritBit k v 
+traverseWithKey :: (CritBitKey k, Applicative t)
+                => (k -> v -> t w)
+                -> CritBit k v
                 -> t (CritBit k w)
 traverseWithKey f (CritBit root) = fmap CritBit (go root)
   where
@@ -780,6 +725,36 @@
     go (Leaf k v)           = (Leaf k) <$> f k v
     go Empty                = pure Empty
 {-# INLINABLE traverseWithKey #-}
-=======
-{-# INLINABLE mapAccumRWithKey #-}
->>>>>>> b8a332fd
+
+-- | /O(n)/. The function 'mapAccum' threads an accumulating
+-- argument through the map in ascending order of keys.
+--
+-- > let f a b = (a ++ (show b), (show b) ++ "X")
+-- > mapAccum f "Everything: " (fromList [("a", 5), ("b", 3)]) == ("Everything: 53", fromList [("a", "5X"), ("b", "3X")])
+mapAccum :: (CritBitKey k)
+         => (a -> v -> (a, w))
+         -> a
+         -> CritBit k v
+         -> (a, CritBit k w)
+mapAccum f = mapAccumWithKey (\a _ v -> f a v)
+{-# INLINE mapAccum #-}
+
+-- | /O(n)/. The function 'mapAccumWithKey' threads an accumulating
+-- argument through the map in ascending order of keys.
+--
+-- > let f a k b = (a ++ " " ++ (show k) ++ "-" ++ (show b), (show b) ++ "X")
+-- > mapAccumWithKey f "Everything: " (fromList [("a", 5), ("b", 3)]) == ("Everything: a-5 b-3", fromList [("a", "5X"), ("b", "3X")])
+mapAccumWithKey :: (CritBitKey k)
+                => (a -> k -> v -> (a, w))
+                -> a
+                -> CritBit k v
+                -> (a, CritBit k w)
+mapAccumWithKey f start (CritBit root) = second CritBit (go start root)
+  where
+    go a i@(Internal l r _ _) = let (a0, l')  = go a l
+                                    (a1, r')  = go a0 r
+                                in (a1, i { ileft = l', iright = r' })
+
+    go a (Leaf k v)           = let (a0, w) = f a k v in (a0, Leaf k w)
+    go a Empty                = (a, Empty)
+{-# INLINABLE mapAccumWithKey #-}