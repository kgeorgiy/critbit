{-# LANGUAGE BangPatterns, RecordWildCards, ScopedTypeVariables #-}

-- |
-- Module      :  Data.CritBit.Tree
-- Copyright   :  (c) Bryan O'Sullivan 2013
-- License     :  BSD-style
-- Maintainer  :  bos@serpentine.com
-- Stability   :  experimental
-- Portability :  GHC
module Data.CritBit.Tree
    (
    -- * Operators
    -- , (!)
    -- , (\\)

    -- * Query
      null
    , size
    , member
    , notMember
    , lookup
    , findWithDefault
    , lookupGT
    -- , lookupGE

    -- * Construction
    , empty
    , singleton

    -- * Insertion
    , insert
    , insertWith
    , insertWithKey
    -- , insertLookupWithKey

    -- * Deletion
    , delete
    -- , adjust
    -- , adjustWithKey
    -- , update
    , updateWithKey
    -- , updateLookupWithKey
    -- , alter

    -- * Combination
    -- ** Union
    , union
    -- , unionWith
    -- , unionWithKey
    -- , unions
    -- , unionsWith
    , unionL
    , unionR

    -- ** Difference
    -- , difference
    -- , differenceWith
    -- , differenceWithKey

    -- ** Intersection
    -- , intersection
    -- , intersectionWith
    -- , intersectionWithKey

    -- * Traversal
    -- ** Map
    , map
<<<<<<< HEAD
    , mapWithKey
    -- , traverseWithKey
=======
    -- , mapWithKey
    , traverseWithKey
>>>>>>> e7ee4b4d
    -- , mapAccum
    -- , mapAccumWithKey
    -- , mapAccumRWithKey
    -- , mapKeys
    -- , mapKeysWith
    -- , mapKeysMonotonic

    -- * Folds
    , foldl
    , foldr
    , foldlWithKey
    , foldrWithKey

    -- ** Strict folds
    , foldl'
    , foldr'
    , foldlWithKey'
    , foldrWithKey'

    -- * Conversion
    , elems
    , keys
    , assocs
    -- , keysSet
    -- , fromSet

    -- ** Lists
    , toList
    , fromList
    -- , fromListWith
    -- , fromListWithKey

    -- ** Ordered lists
    , toAscList
    , toDescList
    -- , fromAscList
    -- , fromAscListWith
    -- , fromAscListWithKey
    -- , fromDistinctAscList

    -- * Filter
    , filter
    , filterWithKey
    -- , partition
    -- , partitionWithKey

    -- , mapMaybe
    -- , mapMaybeWithKey
    -- , mapEither
    -- , mapEitherWithKey

    -- , split
    -- , splitLookup

    -- * Submap
    -- , isSubmapOf
    -- , isSubmapOfBy
    -- , isProperSubmapOf
    -- , isProperSubmapOfBy

    -- -- * Min\/Max
    , findMin
    , findMax
    , deleteMin
    , deleteMax
    , deleteFindMin
    , deleteFindMax
    , updateMin
    , updateMax
    , updateMinWithKey
    , updateMaxWithKey
    , minView
    , maxView
    , minViewWithKey
    , maxViewWithKey
    ) where

import Control.Applicative (Applicative(..), (<$>), (*>), (<|>), pure, liftA2)
import Control.Monad (guard)
import Data.CritBit.Core
import Data.CritBit.Types.Internal
import Data.Maybe (fromMaybe)
import Prelude hiding (foldl, foldr, lookup, null, map, filter)
import qualified Data.List as List

-- | /O(1)/. Is the map empty?
--
-- > null (empty)           == True
-- > null (singleton 1 'a') == False
null :: CritBit k v -> Bool
null (CritBit Empty) = True
null _               = False

-- | /O(1)/. The empty map.
--
-- > empty      == fromList []
-- > size empty == 0
empty :: CritBit k v
empty = CritBit { cbRoot = Empty }

-- | /O(log n)/. Is the key a member of the map?
--
-- > member "a" (fromList [("a",5), ("b",3)]) == True
-- > member "c" (fromList [("a",5), ("b",3)]) == False
--
-- See also 'notMember'.
member :: (CritBitKey k) => k -> CritBit k v -> Bool
member k m = lookupWith False (const True) k m
{-# INLINABLE member #-}

-- | /O(log n)/. Is the key not a member of the map?
--
-- > notMember "a" (fromList [("a",5), ("b",3)]) == False
-- > notMember "c" (fromList [("a",5), ("b",3)]) == True
--
-- See also 'member'.
notMember :: (CritBitKey k) => k -> CritBit k v -> Bool
notMember k m = lookupWith True (const False) k m
{-# INLINE notMember #-}

-- | /O(log n)/. Lookup the value at a key in the map.
--
-- The function will return the corresponding value as @('Just' value)@,
-- or 'Nothing' if the key isn't in the map.
--
-- An example of using @lookup@:
--
-- > {-# LANGUAGE OverloadedStrings #-}
-- > import Data.Text
-- > import Prelude hiding (lookup)
-- > import Data.CritBit.Map.Lazy
-- >
-- > employeeDept, deptCountry, countryCurrency :: CritBit Text Text
-- > employeeDept = fromList [("John","Sales"), ("Bob","IT")]
-- > deptCountry = fromList [("IT","USA"), ("Sales","France")]
-- > countryCurrency = fromList [("USA", "Dollar"), ("France", "Euro")]
-- >
-- > employeeCurrency :: Text -> Maybe Text
-- > employeeCurrency name = do
-- >   dept <- lookup name employeeDept
-- >   country <- lookup dept deptCountry
-- >   lookup country countryCurrency
-- >
-- > main = do
-- >   putStrLn $ "John's currency: " ++ (show (employeeCurrency "John"))
-- >   putStrLn $ "Pete's currency: " ++ (show (employeeCurrency "Pete"))
--
-- The output of this program:
--
-- >   John's currency: Just "Euro"
-- >   Pete's currency: Nothing
lookup :: (CritBitKey k) => k -> CritBit k v -> Maybe v
lookup k m = lookupWith Nothing Just k m
{-# INLINABLE lookup #-}

-- | /O(log n)/. Delete a key and its value from the map. When the key
-- is not a member of the map, the original map is returned.
--
-- > delete "a" (fromList [("a",5), ("b",3)]) == singleton "b" 3
-- > delete "c" (fromList [("a",5), ("b",3)]) == fromList [("a",5), ("b",3)]
-- > delete "a" empty                         == empty
delete :: (CritBitKey k) => k -> CritBit k v -> CritBit k v
delete = updateWithKey (\_k _v -> Nothing)
{-# INLINABLE delete #-}

-- | /O(log n)/. Returns the value associated with the given key, or
-- the given default value if the key is not in the map.
--
-- > findWithDefault 1 "x" (fromList [("a",5), ("b",3)]) == 1
-- > findWithDefault 1 "a" (fromList [("a",5), ("b",3)]) == 5
findWithDefault :: (CritBitKey k) =>
                   v -- ^ Default value to return if lookup fails.
                -> k -> CritBit k v -> v
findWithDefault d k m = lookupWith d id k m
{-# INLINABLE findWithDefault #-}

-- | /O(log n)/. Find smallest key greater than the given one and
-- return the corresponding (key, value) pair.
--
-- > lookupGT "aa" (fromList [("a",3), ("b",5)]) == Just ("b",5)
-- > lookupGT "b"  (fromList [("a",3), ("b",5)]) == Nothing
lookupGT :: (CritBitKey k) => k -> CritBit k v -> Maybe (k, v)
lookupGT k (CritBit root) = go root
  where
    go i@(Internal left right _ _)
      | direction k i == 0 = go left
      | otherwise          = go right
    go (Leaf lk lv)        = rewalk root
      where
        finish (Leaf _ _) = case byteCompare k lk of
                              LT -> Just (lk, lv)
                              _ -> Nothing
        finish node
          | calcDirection nob c == 0 = Nothing
          | otherwise                = leftmost Nothing pair node
        rewalk i@(Internal left right byte otherBits)
          | byte > n                     = finish i
          | byte == n && otherBits > nob = finish i
          | direction k i == 0       = case rewalk left of
                                        Nothing -> leftmost Nothing pair right
                                        wat     -> wat
          | otherwise                    = rewalk right
        rewalk i                         = finish i
        (n, nob, c) = followPrefixes k lk
        pair a b = Just (a, b)
    go Empty = Nothing
{-# INLINABLE lookupGT #-}

byteCompare :: (CritBitKey k) => k -> k -> Ordering
byteCompare a b = go 0
  where
    go i = case ba `compare` getByte b i of
             EQ | ba /= 0   -> go (i + 1)
             wat            -> wat
      where ba = getByte a i
{-# INLINABLE byteCompare #-}

-- | /O(n*log n)/. Build a map from a list of key\/value pairs.  If
-- the list contains more than one value for the same key, the last
-- value for the key is retained.
--
-- > fromList [] == empty
-- > fromList [("a",5), ("b",3), ("a",2)] == fromList [("a",2), ("b",3)]
fromList :: (CritBitKey k) => [(k, v)] -> CritBit k v
fromList = List.foldl' (flip (uncurry insert)) empty
{-# INLINABLE fromList #-}

-- | /O(1)/. A map with a single element.
--
-- > singleton "a" 1        == fromList [("a", 1)]
singleton :: k -> v -> CritBit k v
singleton k v = CritBit (Leaf k v)
{-# INLINE singleton #-}

-- | /O(n)/. The number of elements in the map.
--
-- > size empty                                  == 0
-- > size (singleton "a" 1)                      == 1
-- > size (fromList [("a",1), ("c",2), ("b",3)]) == 3
size :: CritBit k v -> Int
size (CritBit root) = go root
  where
    go (Internal l r _ _) = go l + go r
    go (Leaf _ _) = 1
    go Empty      = 0

-- | /O(n)/. Fold the values in the map using the given
-- left-associative function, such that
-- @'foldl' f z == 'Prelude.foldl' f z . 'elems'@.
--
-- Examples:
--
-- > elems = reverse . foldl (flip (:)) []
--
-- > foldl (+) 0 (fromList [("a",5), ("bbb",3)]) == 8
foldl :: (a -> v -> a) -> a -> CritBit k v -> a
foldl f z m = foldlWithKeyWith (\_ b -> b) (\a _ v -> f a v) z m
{-# INLINABLE foldl #-}

-- | /O(n)/. A strict version of 'foldl'. Each application of the
-- function is evaluated before using the result in the next
-- application. This function is strict in the starting value.
foldl' :: (a -> v -> a) -> a -> CritBit k v -> a
foldl' f z m = foldlWithKeyWith seq (\a _ v -> f a v) z m
{-# INLINABLE foldl' #-}

-- | /O(n)/. Fold the keys and values in the map using the given
-- left-associative function, such that
-- @'foldlWithKey' f z == 'Prelude.foldl' (\\z' (kx, x) -> f z' kx x) z . 'toAscList'@.
--
-- Examples:
--
-- > keys = reverse . foldlWithKey (\ks k x -> k:ks) []
--
-- > let f result k a = result ++ "(" ++ show k ++ ":" ++ a ++ ")"
-- > foldlWithKey f "Map: " (fromList [("a",5), ("b",3)]) == "Map: (b:3)(a:5)"
foldlWithKey :: (a -> k -> v -> a) -> a -> CritBit k v -> a
foldlWithKey f z m = foldlWithKeyWith (\_ b -> b) f z m
{-# INLINABLE foldlWithKey #-}

-- | /O(n)/. A strict version of 'foldlWithKey'. Each application of
-- the function is evaluated before using the result in the next
-- application. This function is strict in the starting value.
foldlWithKey' :: (a -> k -> v -> a) -> a -> CritBit k v -> a
foldlWithKey' f z m = foldlWithKeyWith seq f z m
{-# INLINABLE foldlWithKey' #-}

foldlWithKeyWith :: (a -> a -> a) -> (a -> k -> v -> a) -> a -> CritBit k v -> a
foldlWithKeyWith maybeSeq f z0 (CritBit root) = go z0 root
  where
    go z (Internal left right _ _) = let z' = go z left
                                     in z' `maybeSeq` go z' right
    go z (Leaf k v)                = f z k v
    go z Empty                     = z
{-# INLINE foldlWithKeyWith #-}

-- | /O(n)/. Fold the values in the map using the given
-- right-associative function, such that
-- @'foldr' f z == 'Prelude.foldr' f z . 'elems'@.
--
-- Example:
--
-- > elems map = foldr (:) [] map
foldr :: (v -> a -> a) -> a -> CritBit k v -> a
foldr f z m = foldrWithKeyWith (\_ b -> b) (\_ v a -> f v a) z m
{-# INLINABLE foldr #-}

-- | /O(n)/. A strict version of 'foldr'. Each application of the
-- function is evaluated before using the result in the next
-- application. This function is strict in the starting value.
foldr' :: (v -> a -> a) -> a -> CritBit k v -> a
foldr' f z m = foldrWithKeyWith seq (\_ v a -> f v a) z m
{-# INLINABLE foldr' #-}

-- | /O(n)/. Fold the keys and values in the map using the given
-- right-associative function, such that
-- @'foldrWithKey' f z == 'Prelude.foldr' ('uncurry' f) z . 'toAscList'@.
--
-- Examples:
--
-- > keys map = foldrWithKey (\k x ks -> k:ks) [] map
--
-- > let f k a result = result ++ "(" ++ (show k) ++ ":" ++ a ++ ")"
-- > foldrWithKey f "Map: " (fromList [("a",5), ("b",3)]) == "Map: (a:5)(b:3)"
foldrWithKey :: (k -> v -> a -> a) -> a -> CritBit k v -> a
foldrWithKey f z m = foldrWithKeyWith (\_ b -> b) f z m
{-# INLINABLE foldrWithKey #-}

-- | /O(n)/. A strict version of 'foldrWithKey'. Each application of
-- the function is evaluated before using the result in the next
-- application. This function is strict in the starting value.
foldrWithKey' :: (k -> v -> a -> a) -> a -> CritBit k v -> a
foldrWithKey' f z m = foldrWithKeyWith seq f z m
{-# INLINABLE foldrWithKey' #-}

foldrWithKeyWith :: (a -> a -> a) -> (k -> v -> a -> a) -> a -> CritBit k v -> a
foldrWithKeyWith maybeSeq f z0 (CritBit root) = go root z0
  where
    go (Internal left right _ _) z = let z' = go right z
                                     in z' `maybeSeq` go left z'
    go (Leaf k v) z                = f k v z
    go Empty z                     = z
{-# INLINE foldrWithKeyWith #-}

-- | /O(n)/. Return all the elements of the map in ascending order of
-- their keys.
--
-- > elems (fromList [("b",5), ("a",3)]) == [3,5]
-- > elems empty == []
elems :: CritBit k v -> [v]
elems m = foldrWithKey f [] m
  where f _ v vs = v : vs

-- | /O(n)/. An alias for 'toAscList'. Return all key/value pairs in the map in
-- ascending order.
--
-- > assocs (fromList [(5,"a"), (3,"b")]) == [(3,"b"), (5,"a")]
-- > assocs empty == []
assocs :: CritBit k v -> [(k,v)]
assocs m = toAscList m

-- | /O(n)/. Return all keys of the map in ascending order.
--
-- > keys (fromList [("b",5), ("a",3)]) == ["a","b"]
-- > keys empty == []
keys :: CritBit k v -> [k]
keys m = foldrWithKey f [] m
  where f k _ ks = k : ks

unionL :: (CritBitKey k) => CritBit k v -> CritBit k v -> CritBit k v
unionL a b = foldlWithKey' (\m k v -> insert k v m) b a
{-# INLINABLE unionL #-}

unionR :: (CritBitKey k) => CritBit k v -> CritBit k v -> CritBit k v
unionR a b = foldlWithKey' (\m k v -> insert k v m) a b
{-# INLINABLE unionR #-}

union :: (CritBitKey k) => CritBit k v -> CritBit k v -> CritBit k v
union a b = unionL a b
{-# INLINE union #-}

-- | /O(n)/. Apply a function to all values.
--
-- > map show (fromList [("b",5), ("a",3)]) == fromList [("b","5"), ("a","3")]
map :: (CritBitKey k) => (v -> w) -> CritBit k v -> CritBit k w
map = fmap

-- | /O(n)/. Convert the map to a list of key/value pairs where the keys are in
-- ascending order.
--
-- > toAscList (fromList [(5,"a"), (3,"b")]) == [(3,"b"), (5,"a")]
toAscList :: CritBit k v -> [(k,v)]
toAscList m = foldrWithKey f [] m
  where f k v vs = (k,v) : vs

-- | /O(n)/. Convert the map to a list of key/value pairs where the keys are in
-- descending order.
--
-- > toDescList (fromList [(5,"a"), (3,"b")]) == [(5,"a"), (3,"b")]
toDescList :: CritBit k v -> [(k,v)]
toDescList m = foldlWithKey f [] m
  where f vs k v = (k,v):vs

-- | /O(n)/. Filter all values that satisfy the predicate.
--
-- > filter (> "a") (fromList [("5","a"), ("3","b")]) == fromList [("3","b")]
-- > filter (> "x") (fromList [("5","a"), ("3","b")]) == empty
-- > filter (< "a") (fromList [("5","a"), ("3","b")]) == empty
filter :: (v -> Bool) -> CritBit k v -> CritBit k v
filter p = filterWithKey (\_ -> p)

-- | /O(n)/. Filter all keys\/values that satisfy the predicate.
--
-- > filterWithKey (\k _ -> k > "4") (fromList [("5","a"), ("3","b")]) == fromList[("5","a")]
filterWithKey :: (k -> v -> Bool) -> CritBit k v -> CritBit k v
filterWithKey p (CritBit root)    = CritBit $ fromMaybe Empty (go root)
  where go i@(Internal l r _ _)   = liftA2 modInternal ml mr <|> (ml <|> mr)
          where modInternal nl nr = i { ileft = nl, iright = nr }
                ml = go l
                mr = go r
        go l@(Leaf k v)           = guard (p k v) *> pure l
        go Empty                  = Nothing
{-# INLINABLE filterWithKey #-}

-- | /O(log n)/. The minimal key of the map. Calls 'error' if the map
-- is empty.
--
-- > findMin (fromList [("b",3), ("a",5)]) == ("a",5)
-- > findMin empty                       Error: empty map has no minimal element
findMin :: CritBit k v -> (k,v)
findMin (CritBit root) = leftmost emptyMap (,) root
  where
    emptyMap = error "CritBit.findMin: empty map has no minimal element"
{-# INLINABLE findMin #-}

-- | /O(log n)/. The maximal key of the map. Calls 'error' if the map
-- is empty.
--
-- > findMax empty                       Error: empty map has no minimal element
findMax :: CritBit k v -> (k,v)
findMax (CritBit root) = rightmost emptyMap (,) root
  where
    emptyMap = error "CritBit.findMax: empty map has no maximal element"
{-# INLINABLE findMax #-}

-- | /O(log n)/. Delete the minimal key. Returns an empty map if the
-- map is empty.
--
-- > deleteMin (fromList [("a",5), ("b",3), ("c",7)]) == fromList [("b",3), ("c",7)]
-- > deleteMin empty == empty
deleteMin :: CritBit k v -> CritBit k v
deleteMin m = updateExtremity goLeft (const (const Nothing)) m
{-# INLINABLE deleteMin #-}

-- | /O(log n)/. Delete the maximal key. Returns an empty map if the
-- map is empty.
--
-- > deleteMin (fromList [("a",5), ("b",3), ("c",7)]) == fromList [("a",5), ("b","3")]
-- > deleteMin empty == empty
deleteMax :: CritBit k v -> CritBit k v
deleteMax m = updateExtremity goRight (const (const Nothing)) m
{-# INLINABLE deleteMax #-}

-- | /O(log n)/. Delete and find the minimal element.
--
-- > deleteFindMin (fromList [("a",5), ("b",3), ("c",10)]) == (("a",5), fromList[("b",3), ("c",10)])
-- > deleteFindMin     Error: can not return the minimal element of an empty map
deleteFindMin :: CritBit k v -> ((k, v), CritBit k v)
deleteFindMin (CritBit root)   = let (km, r) = go root in (km, CritBit r)
  where
    go (Internal (Leaf k v) r _ _) = ((k, v), r)
    go i@(Internal left _ _ _)     = (kmin, i { ileft = newLeft })
        where (kmin, newLeft)      = go left
    go (Leaf k v)                  = ((k, v), Empty)
    go _ = error $ "CritBit.deleteFindMin: can not return the minimal element \
                   \of an empty map"
{-# INLINABLE deleteFindMin #-}

-- | /O(log n)/. Delete and find the maximal element.
--
-- > deleteFindMax (fromList [("a",5), ("b",3), ("c",10)]) == (("c",10), fromList[("a",5), ("b",3)])
-- > deleteFindMax     Error: can not return the maximal element of an empty map
deleteFindMax :: CritBit k v -> ((k, v), CritBit k v)
deleteFindMax (CritBit root) = let (km, r) = go root in (km, CritBit r)
  where
    go (Internal l (Leaf k v) _ _) = ((k, v), l)
    go i@(Internal _ right _ _)    = (kmin, i { iright = newRight })
      where (kmin, newRight)       = go right
    go (Leaf k v)                  = ((k, v), Empty)
    go _ = error "CritBit.deleteFindMax: can not return the maximal element \
                  \of an empty map"
{-# INLINABLE deleteFindMax #-}

-- | /O(log n)/. Retrieves the value associated with minimal key of the
-- map, and the map stripped of that element, or 'Nothing' if passed an
-- empty map.
--
-- > minView (fromList [("a",5), ("b",3)]) == Just (5, fromList [("b",3)])
-- > minView empty == Nothing
minView :: CritBit k v -> Maybe (v, CritBit k v)
minView (CritBit Empty) = Nothing
minView m = Just $ first snd $ deleteFindMin m
{-# INLINABLE minView #-}

-- | /O(log n)/. Retrieves the value associated with maximal key of the
-- map, and the map stripped of that element, or 'Nothing' if passed an
--
-- > maxView (fromList [("a",5), ("b",3)]) == Just (3, fromList [("a",5)])
-- > maxView empty == Nothing
maxView :: CritBit k v -> Maybe (v, CritBit k v)
maxView (CritBit Empty) = Nothing
maxView m = Just $ first snd $ deleteFindMax m
{-# INLINABLE maxView #-}

-- | /O(log n)/. Retrieves the minimal (key,value) pair of the map, and
-- the map stripped of that element, or 'Nothing' if passed an empty map.
--
-- > minViewWithKey (fromList [("a",5), ("b",3)]) == Just (("a",5), fromList [("b",3)])
-- > minViewWithKey empty == Nothing
minViewWithKey :: CritBit k v -> Maybe ((k, v), CritBit k v)
minViewWithKey (CritBit Empty) = Nothing
minViewWithKey m = Just $ deleteFindMin m
{-# INLINABLE minViewWithKey #-}

-- | /O(log n)/. Retrieves the maximal (key,value) pair of the map, and
-- the map stripped of that element, or 'Nothing' if passed an empty map.
--
-- > maxViewWithKey (fromList [("a",5), ("b",3)]) == Just (("b",3), fromList [("a",5)])
-- > maxViewWithKey empty == Nothing
maxViewWithKey :: CritBit k v -> Maybe ((k,v), CritBit k v)
maxViewWithKey (CritBit Empty) = Nothing
maxViewWithKey m = Just $ deleteFindMax m
{-# INLINABLE maxViewWithKey #-}

first :: (a -> b) -> (a,c) -> (b,c)
first f (x,y) = (f x, y)
{-# INLINE first #-}

-- | /O(log n)/. Update the value at the minimal key.
--
-- > updateMin (\ a -> Just (a + 7)) (fromList [("a",5), ("b",3)]) == fromList [("a",12), ("b",3)]
-- > updateMin (\ _ -> Nothing)      (fromList [("a",5), ("b",3)]) == fromList [("b",3)]
updateMin :: (v -> Maybe v) -> CritBit k v -> CritBit k v
updateMin f m = updateExtremity goLeft (const f) m
{-# INLINABLE updateMin #-}

-- | /O(log n)/. Update the value at the maximal key.
--
-- > updateMax (\ a -> Just (a + 7)) (fromList [("a",5), ("b",3)]) == fromList [("a",5), ("b",10)]
-- > updateMax (\ _ -> Nothing)      (fromList [("a",5), ("b",3)]) == fromList [("a",5)]
updateMax :: (v -> Maybe v) -> CritBit k v -> CritBit k v
updateMax f m = updateExtremity goRight (const f) m
{-# INLINABLE updateMax #-}

-- | /O(log n)/. Update the value at the minimal key.
--
-- > updateMinWithKey (\ k a -> Just (length k + a)) (fromList [("a",5), ("b",3)]) == fromList [("a",6), ("b",3)]
-- > updateMinWithKey (\ _ _ -> Nothing)             (fromList [("a",5), ("b",3)]) == fromList [("b",3)]
updateMinWithKey :: (k -> v -> Maybe v) -> CritBit k v -> CritBit k v
updateMinWithKey f m = updateExtremity goLeft f m
{-# INLINABLE updateMinWithKey #-}

-- | /O(log n)/. Update the value at the maximal key.
--
-- > updateMaxWithKey (\ k a -> Just (length k + a)) (fromList [("a",5), ("b",3)]) == fromList [("a",5), ("b",4)]
-- > updateMaxWithKey (\ _ _ -> Nothing)             (fromList [("a",5), ("b",3)]) == fromList [("a",5)]
updateMaxWithKey :: (k -> v -> Maybe v) -> CritBit k v -> CritBit k v
updateMaxWithKey f m = updateExtremity goRight f m
{-# INLINABLE updateMaxWithKey #-}

updateExtremity :: ((Node k v -> Node k v) -> Node k v -> Node k v)
                -> (k -> v -> Maybe v) 
                -> CritBit k v 
                -> CritBit k v
updateExtremity dir maybeUpdate (CritBit root) = CritBit $ go root
  where
    go i@(Internal {}) = dir go i
    go (Leaf k v0)     = maybe Empty (Leaf k) (maybeUpdate k v0)
    go _               = root
{-# INLINE updateExtremity #-}

goLeft, goRight :: (Node k v -> Node k v) -> Node k v -> Node k v
goLeft f n = n { ileft = f l }
  where l = ileft n
{-# INLINE goLeft #-}
goRight f n = n { iright = f r }
  where r = iright n
{-# INLINE goRight #-}

-- | /O(log n)/. Insert a new key and value in the map.  If the key is
-- already present in the map, the associated value is replaced with
-- the supplied value. 'insert' is equivalent to @'insertWith'
-- 'const'@.
--
-- > insert "b" 7 (fromList [("a",5), ("b",3)]) == fromList [("a",5), ("b",7)]
-- > insert "x" 7 (fromList [("a",5), ("b",3)]) == fromList [("a",5), ("b",3), ("x",7)]
-- > insert "x" 5 empty                         == singleton "x" 5
insert :: (CritBitKey k) => k -> v -> CritBit k v -> CritBit k v
insert = insertWithKey (\_ v _ -> v)
{-# INLINABLE insert #-}

-- | /O(log n)/. Insert with a function, combining new value and old value.
-- @'insertWith' f key value cb@
-- will insert the pair (key, value) into @cb@ if key does
-- not exist in the map. If the key does exist, the function will
-- insert the pair @(key, f new_value old_value)@.
--
-- > insertWith (+) "a" 1 (fromList [("a",5), ("b",3)]) == fromList [("a",6), ("b",3)]
-- > insertWith (+) "c" 7 (fromList [("a",5), ("b",3)]) == fromList [("a",5), ("b",3), ("c",7)]
-- > insertWith (+) "x" 5 empty                         == singleton "x" 5
--
insertWith :: CritBitKey k => (v -> v -> v) -> k -> v -> CritBit k v -> CritBit k v
insertWith f = insertWithKey (\_ v v' -> f v v')
{-# INLINABLE insertWith #-}

<<<<<<< HEAD
-- | /O(n). Apply a function to all values.
--
-- >  let f key x = (show key) ++ ":" ++ (show x)
-- >  mapWithKey f (fromList [("a", 5), ("b", 3)]) == fromList [("a", "a:5"), ("b", "b:3")]
mapWithKey :: (CritBitKey k) => (k -> v -> w) -> CritBit k v -> CritBit k w
mapWithKey f (CritBit root) = CritBit (go root)
  where
    go i@(Internal l r _ _) = i { ileft = go l, iright = go r }
    go (Leaf k v)           = Leaf k (f k v)
    go  Empty               = Empty
{-# INLINABLE mapWithKey #-}
=======
-- | /O(n)/.
-- That is, behaves exactly like a regular 'traverse' except that the traversing
-- function also has access to the key associated with a value.
--
-- > let f key value = (show key) ++ ":" ++ (show value)
-- > traverseWithKey (\k v -> if odd v then Just (f k v) else Nothing) (fromList [("a", 3), ("b", 5)]) == Just (fromList [("a", "a:3"), ("b", "b:5")])
-- > traverseWithKey (\k v -> if odd v then Just (f k v) else Nothing) (fromList [("c", 2)])           == Nothing
traverseWithKey :: (CritBitKey k, Applicative t) 
                => (k -> v -> t w) 
                -> CritBit k v 
                -> t (CritBit k w)
traverseWithKey f (CritBit root) = fmap CritBit (go root)
  where
    go i@(Internal l r _ _) = let constr l' r' = i { ileft = l', iright = r' }
                              in constr <$> go l <*> go r
    go (Leaf k v)           = (Leaf k) <$> f k v
    go Empty                = pure Empty
{-# INLINABLE traverseWithKey #-}
>>>>>>> e7ee4b4d
<|MERGE_RESOLUTION|>--- conflicted
+++ resolved
@@ -65,13 +65,8 @@
     -- * Traversal
     -- ** Map
     , map
-<<<<<<< HEAD
     , mapWithKey
-    -- , traverseWithKey
-=======
-    -- , mapWithKey
     , traverseWithKey
->>>>>>> e7ee4b4d
     -- , mapAccum
     -- , mapAccumWithKey
     -- , mapAccumRWithKey
@@ -687,7 +682,6 @@
 insertWith f = insertWithKey (\_ v v' -> f v v')
 {-# INLINABLE insertWith #-}
 
-<<<<<<< HEAD
 -- | /O(n). Apply a function to all values.
 --
 -- >  let f key x = (show key) ++ ":" ++ (show x)
@@ -699,7 +693,7 @@
     go (Leaf k v)           = Leaf k (f k v)
     go  Empty               = Empty
 {-# INLINABLE mapWithKey #-}
-=======
+
 -- | /O(n)/.
 -- That is, behaves exactly like a regular 'traverse' except that the traversing
 -- function also has access to the key associated with a value.
@@ -717,5 +711,4 @@
                               in constr <$> go l <*> go r
     go (Leaf k v)           = (Leaf k) <$> f k v
     go Empty                = pure Empty
-{-# INLINABLE traverseWithKey #-}
->>>>>>> e7ee4b4d
+{-# INLINABLE traverseWithKey #-}